--- conflicted
+++ resolved
@@ -52,7 +52,6 @@
 
 namespace graft 
 {
-<<<<<<< HEAD
 	class OutJson
 	{
 	public:
@@ -93,61 +92,4 @@
 
 	using Input = InJson;
 	using Output = OutJson;
-=======
-template <typename T>
-class Out
-{
-public:
-    Out() = default;
-    virtual void load(const T& out) = 0;
-    std::pair<const char *, size_t> get() const
-    {
-        return std::make_pair(m_v.data(), m_v.size());
-    }
-protected:
-    std::vector<char> m_v;
-};
-
-class OutString : public Out<std::string>
-{
-public:
-    using Out<std::string>::Out;
-    void load(const std::string& out)
-    {
-        m_v.clear();
-        std::copy(out.begin(), out.end(), std::back_inserter(m_v));
-    }
-};
-
-template <typename T>
-class In
-{
-public:
-    void load(const char *buf, size_t size) { m_v.assign(buf, buf + size); }
-    virtual T get() const = 0;
-
-    void assign(const Out<T>& o)
-    {
-        const char *buf; size_t size;
-        std::tie(buf, size) = o.get();
-        load(buf, size);
-    }
-protected:
-    std::vector<char> m_v;
-};
-
-class InString : public In<std::string>
-{
-public:
-    std::string get() const
-    {
-        return std::string(m_v.begin(), m_v.end());
-    }
-
-};
-
-using Input = InString;
-using Output = OutString;
->>>>>>> 854ea0a8
-
 } //namespace graft
