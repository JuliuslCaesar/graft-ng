--- conflicted
+++ resolved
@@ -8,411 +8,222 @@
 
 namespace graft
 {
-<<<<<<< HEAD
-template <typename T>
-class TSList
-{
-    struct node
+    template <typename T>
+    class TSList
     {
-        mutable std::mutex m;
-        std::shared_ptr<T> data;
-        std::unique_ptr<node>  next;
-
-        node() : next() {}
-        node(T const& value) : data(std::make_shared<T>(value)) {}
-    };
-
-    node head;
-
-public:
-    using func = std::function<bool(T const &)>;
-
-    TSList() {}
-    ~TSList()
-    {
-        removeIf([](T const&) { return true; });
-    }
-
-    TSList(TSList const& other) = delete;
-    TSList(TSList&& other) = delete;
-    TSList& operator=(TSList const& other) = delete;
-
-    void pushFront(T const& value)
-    {
-        std::unique_ptr<node> new_node(new node(value));
-
-        std::lock_guard<std::mutex> lk(head.m);
-        new_node->next = std::move(head.next);
-        head.next = std::move(new_node);
-    }
-
-    void forEach(func f)
-    {
-        node* current = &head;
-        std::unique_lock<std::mutex> lk(head.m);
-
-        while (node* const next = current->next.get())
-        {
-            std::unique_lock<std::mutex> next_lk(next->m);
-            lk.unlock();
-            f(*next->data);
-            current = next;
-            lk = std::move(next_lk);
-        }
-    }
-
-    std::shared_ptr<T> findFirstOf(func p) const
-    {
-        node const *current = &head;
-        std::unique_lock<std::mutex> lk(head.m);
-        while (node* const next = current->next.get())
-        {
-            std::unique_lock<std::mutex> next_lk(next->m);
-            lk.unlock();
-            if (p(*next->data))
-            {
-                return next->data;
-            }
-            current = next;
-            lk = std::move(next_lk);
-        }
-        return std::shared_ptr<T>();
-    }
-
-    void removeIf(func p)
-    {
-        node *current = &head;
-        std::unique_lock<std::mutex> lk(head.m);
-        while (node* const next = current->next.get())
-        {
-            std::unique_lock<std::mutex> next_lk(next->m);
-            if (p(*next->data))
-            {
-                std::unique_ptr<node> old_next = std::move(current->next);
-                current->next = std::move(next->next);
-                next_lk.unlock();
-            }
-            else
-            {
+        struct node
+        {
+            mutable std::mutex m;
+            std::shared_ptr<T> data;
+            std::unique_ptr<node>  next;
+
+            node() : next() {}
+            node(T const& value) : data(std::make_shared<T>(value)) {}
+        };
+
+        node head;
+
+    public:
+        using func = std::function<bool(T&)>;
+
+        TSList() {}
+        ~TSList()
+        {
+            removeIf([](T const&) { return true; });
+        }
+
+        TSList(TSList const& other) = delete;
+        TSList(TSList&& other) = delete;
+        TSList& operator=(TSList const& other) = delete;
+
+        void pushFront(T const& value)
+        {
+            std::unique_ptr<node> new_node(new node(value));
+
+            std::lock_guard<std::mutex> lk(head.m);
+            new_node->next = std::move(head.next);
+            head.next = std::move(new_node);
+        }
+
+        void forEach(func f)
+        {
+            node* current = &head;
+            std::unique_lock<std::mutex> lk(head.m);
+
+            while (node* const next = current->next.get())
+            {
+                std::unique_lock<std::mutex> next_lk(next->m);
                 lk.unlock();
+                f(*next->data);
                 current = next;
                 lk = std::move(next_lk);
             }
         }
-    }
-};
-
-template <typename Key, typename Value, typename Hash=std::hash<Key> >
-class TSHashtable
-{
-private:
-    class BucketType
+
+        std::shared_ptr<T> findFirstOf(func p) const
+        {
+            node const *current = &head;
+            std::unique_lock<std::mutex> lk(head.m);
+            while (node* const next = current->next.get())
+            {
+                std::unique_lock<std::mutex> next_lk(next->m);
+                lk.unlock();
+                if (p(*next->data))
+                {
+                    return next->data;
+                }
+                current = next;
+                lk = std::move(next_lk);
+            }
+            return std::shared_ptr<T>();
+        }
+
+        bool findAndApplyFirstOf(func p, func f)
+        {
+            node const *current = &head;
+            std::unique_lock<std::mutex> lk(head.m);
+            while (node* const next = current->next.get())
+            {
+                std::unique_lock<std::mutex> next_lk(next->m);
+                lk.unlock();
+                if (p(*next->data))
+                {
+                    return f(*next->data);
+                }
+                current = next;
+                lk = std::move(next_lk);
+            }
+            return false;
+        }
+        void removeIf(func p)
+        {
+            node *current = &head;
+            std::unique_lock<std::mutex> lk(head.m);
+            while (node* const next = current->next.get())
+            {
+                std::unique_lock<std::mutex> next_lk(next->m);
+                if (p(*next->data))
+                {
+                    std::unique_ptr<node> old_next = std::move(current->next);
+                    current->next = std::move(next->next);
+                    next_lk.unlock();
+                }
+                else
+                {
+                    lk.unlock();
+                    current = next;
+                    lk = std::move(next_lk);
+                }
+            }
+        }
+    };
+
+    template <typename Key, typename Value, typename Hash=std::hash<Key> >
+    class TSHashtable
     {
     private:
-        using BucketValue = std::pair<Key, Value>;
-        using BucketData = TSList<BucketValue>;
-        using BucketPtr = std::shared_ptr<BucketValue>;
-
-        BucketData m_data;
-
-        BucketPtr findEntryFor(Key const& key) const
-        {
-            return m_data.findFirstOf(
-                        [&](BucketValue const& item)
-            {return item.first == key;}
-            );
+        class BucketType
+        {
+        private:
+            using BucketValue = std::pair<Key, Value>;
+            using BucketData = TSList<BucketValue>;
+            using BucketPtr = std::shared_ptr<BucketValue>;
+
+            BucketData m_data;
+
+            BucketPtr findEntryFor(Key const& key) const
+            {
+                return m_data.findFirstOf(
+                    [&](BucketValue const& item)
+                    {return item.first == key;}
+                );
+            }
+
+        public:
+            Value valueFor(Key const& key, Value const& default_value) const
+            {
+                BucketPtr const found_entry = findEntryFor(key);
+                return (found_entry == nullptr) ?
+                    default_value : found_entry->second;
+            }
+
+            void addOrUpdate(Key const& key, Value const& value)
+            {
+                BucketPtr const found_entry = findEntryFor(key);
+                if (found_entry == nullptr)
+                    m_data.pushFront(BucketValue(key,value));
+                else
+                    found_entry->second = value;
+            }
+
+            void remove(Key const& key)
+            {
+                m_data.removeIf(
+                    [&](BucketValue const& item)
+                    {return item.first == key;}
+                );
+            }
+
+            bool hasKey(Key const& key) const
+            {
+                BucketPtr const found_entry = findEntryFor(key);
+                return (found_entry != nullptr);
+            }
+
+            bool applyFor(Key const& key, std::function<bool(Value&)> f)
+            {
+                return m_data.findAndApplyFirstOf(
+                    [&](BucketValue const& item)
+                        {return item.first == key;},
+                    [&](BucketValue& item)
+                        {return f(item.second);}
+                );
+            }
+        };
+
+        std::vector<std::unique_ptr<BucketType>> m_buckets;
+        Hash m_hasher;
+
+        BucketType& getBucket(Key const& key) const
+        {
+            const std::size_t bucket_index = m_hasher(key) % m_buckets.size();
+            return *m_buckets[bucket_index];
         }
 
     public:
-        Value valueFor(Key const& key, Value const& default_value) const
-        {
-            BucketPtr const found_entry = findEntryFor(key);
-            return (found_entry == nullptr) ?
-                        default_value : found_entry->second;
-        }
-
-        void addOrUpdate(Key const& key, Value const& value)
-        {
-            BucketPtr const found_entry = findEntryFor(key);
-            if (found_entry == nullptr)
-                m_data.pushFront(BucketValue(key,value));
-            else
-                found_entry->second = value;
-        }
-
-        void remove(Key const& key)
-        {
-            m_data.removeIf(
-                        [&](BucketValue const& item)
-            {return item.first == key;}
-            );
+        TSHashtable(unsigned num_buckets = 64, const Hash& h = Hash())
+            : m_buckets(num_buckets), m_hasher(h)
+        {
+            for (int i = 0; i < num_buckets; ++i)
+                m_buckets[i].reset(new BucketType);
+        }
+
+        TSHashtable(const TSHashtable& other) = delete;
+        TSHashtable& operator=(const TSHashtable& other) = delete;
+
+        Value valueFor(Key const& key, Value const& default_value = Value()) const
+        {
+            return getBucket(key).valueFor(key, default_value);
+        }
+
+        void addOrUpdate(const Key& key, const Value& value)
+        {
+            getBucket(key).addOrUpdate(key, value);
+        }
+
+        void remove(const Key& key)
+        {
+            getBucket(key).remove(key);
         }
 
         bool hasKey(Key const& key) const
         {
-            BucketPtr const found_entry = findEntryFor(key);
-            return (found_entry != nullptr);
+            return getBucket(key).hasKey(key);
+        }
+
+        bool apply(Key const& key, std::function<bool(Value&)> f)
+        {
+            return getBucket(key).applyFor(key, f);
         }
     };
-
-    std::vector<std::unique_ptr<BucketType>> m_buckets;
-    Hash m_hasher;
-
-    BucketType& getBucket(Key const& key) const
-    {
-        const std::size_t bucket_index = m_hasher(key) % m_buckets.size();
-        return *m_buckets[bucket_index];
-    }
-
-public:
-    TSHashtable(unsigned num_buckets = 64, const Hash& h = Hash())
-        : m_buckets(num_buckets), m_hasher(h)
-    {
-        for (int i = 0; i < num_buckets; ++i)
-            m_buckets[i].reset(new BucketType);
-    }
-
-    TSHashtable(const TSHashtable& other) = delete;
-    TSHashtable& operator=(const TSHashtable& other) = delete;
-
-    Value valueFor(Key const& key, Value const& default_value = Value()) const
-    {
-        return getBucket(key).valueFor(key, default_value);
-    }
-
-    void addOrUpdate(const Key& key, const Value& value)
-    {
-        getBucket(key).addOrUpdate(key, value);
-    }
-
-    void remove(const Key& key)
-    {
-        getBucket(key).remove(key);
-    }
-
-    bool hasKey(Key const& key) const
-    {
-        return getBucket(key).hasKey(key);
-    }
-};
-=======
-	template <typename T>
-	class TSList
-	{
-		struct node
-		{
-			mutable std::mutex m;
-			std::shared_ptr<T> data;
-			std::unique_ptr<node>  next;
-
-			node() : next() {}
-			node(T const& value) : data(std::make_shared<T>(value)) {}
-		};
-
-		node head;
-
-	public:
-		using func = std::function<bool(T&)>;
-
-		TSList() {}
-		~TSList()
-		{
-			removeIf([](T const&) { return true; });
-		}
-
-		TSList(TSList const& other) = delete;
-		TSList(TSList&& other) = delete;
-		TSList& operator=(TSList const& other) = delete;
-
-		void pushFront(T const& value)
-		{
-			std::unique_ptr<node> new_node(new node(value));
-
-			std::lock_guard<std::mutex> lk(head.m);
-			new_node->next = std::move(head.next);
-			head.next = std::move(new_node);
-		}
-
-		void forEach(func f)
-		{
-			node* current = &head;
-			std::unique_lock<std::mutex> lk(head.m);
-
-			while (node* const next = current->next.get())
-			{
-				std::unique_lock<std::mutex> next_lk(next->m);
-				lk.unlock();
-				f(*next->data);
-				current = next;
-				lk = std::move(next_lk);
-			}
-		}
-
-		std::shared_ptr<T> findFirstOf(func p) const
-		{
-			node const *current = &head;
-			std::unique_lock<std::mutex> lk(head.m);
-			while (node* const next = current->next.get())
-			{
-				std::unique_lock<std::mutex> next_lk(next->m);
-				lk.unlock();
-				if (p(*next->data))
-				{
-					return next->data;
-				}
-				current = next;
-				lk = std::move(next_lk);
-			}
-			return std::shared_ptr<T>();
-		}
-
-		bool findAndApplyFirstOf(func p, func f)
-		{
-			node const *current = &head;
-			std::unique_lock<std::mutex> lk(head.m);
-			while (node* const next = current->next.get())
-			{
-				std::unique_lock<std::mutex> next_lk(next->m);
-				lk.unlock();
-				if (p(*next->data))
-				{
-					return f(*next->data);
-				}
-				current = next;
-				lk = std::move(next_lk);
-			}
-			return false;
-		}
-		void removeIf(func p)
-		{
-			node *current = &head;
-			std::unique_lock<std::mutex> lk(head.m);
-			while (node* const next = current->next.get())
-			{
-				std::unique_lock<std::mutex> next_lk(next->m);
-				if (p(*next->data))
-				{
-					std::unique_ptr<node> old_next = std::move(current->next);
-					current->next = std::move(next->next);
-					next_lk.unlock();
-				}
-				else
-				{
-					lk.unlock();
-					current = next;
-					lk = std::move(next_lk);
-				}
-			}
-		}
-	};
-
-	template <typename Key, typename Value, typename Hash=std::hash<Key> >
-	class TSHashtable
-	{
-	private:
-		class BucketType
-		{
-		private:
-			using BucketValue = std::pair<Key, Value>;
-			using BucketData = TSList<BucketValue>;
-			using BucketPtr = std::shared_ptr<BucketValue>;
-
-			BucketData m_data;
-
-			BucketPtr findEntryFor(Key const& key) const
-			{
-				return m_data.findFirstOf(
-					[&](BucketValue const& item)
-					{return item.first == key;}
-				);
-			}
-
-		public:
-			Value valueFor(Key const& key, Value const& default_value) const
-			{
-				BucketPtr const found_entry = findEntryFor(key);
-				return (found_entry == nullptr) ?
-					default_value : found_entry->second;
-			}
-
-			void addOrUpdate(Key const& key, Value const& value)
-			{
-				BucketPtr const found_entry = findEntryFor(key);
-				if (found_entry == nullptr)
-					m_data.pushFront(BucketValue(key,value));
-				else
-					found_entry->second = value;
-			}
-
-			void remove(Key const& key)
-			{
-				m_data.removeIf(
-					[&](BucketValue const& item)
-					{return item.first == key;}
-				);
-			}
-
-			bool hasKey(Key const& key) const
-			{
-				BucketPtr const found_entry = findEntryFor(key);
-				return (found_entry != nullptr);
-			}
-
-			bool applyFor(Key const& key, std::function<bool(Value&)> f)
-			{
-				return m_data.findAndApplyFirstOf(
-					[&](BucketValue const& item)
-						{return item.first == key;},
-					[&](BucketValue& item)
-						{return f(item.second);}
-				);
-			}
-		};
-
-		std::vector<std::unique_ptr<BucketType>> m_buckets;
-		Hash m_hasher;
-
-		BucketType& getBucket(Key const& key) const
-		{
-			const std::size_t bucket_index = m_hasher(key) % m_buckets.size();
-			return *m_buckets[bucket_index];
-		}
-
-	public:
-		TSHashtable(unsigned num_buckets = 64, const Hash& h = Hash())
-			: m_buckets(num_buckets), m_hasher(h)
-		{
-			for (int i = 0; i < num_buckets; ++i)
-				m_buckets[i].reset(new BucketType);
-		}
-
-		TSHashtable(const TSHashtable& other) = delete;
-		TSHashtable& operator=(const TSHashtable& other) = delete;
-
-		Value valueFor(Key const& key, Value const& default_value = Value()) const
-		{
-			return getBucket(key).valueFor(key, default_value);
-		}
-
-		void addOrUpdate(const Key& key, const Value& value)
-		{
-			getBucket(key).addOrUpdate(key, value);
-		}
-
-		void remove(const Key& key)
-		{
-			getBucket(key).remove(key);
-		}
-
-		bool hasKey(Key const& key) const
-		{
-			return getBucket(key).hasKey(key);
-		}
-
-		bool apply(Key const& key, std::function<bool(Value&)> f)
-		{
-			return getBucket(key).applyFor(key, f);
-		}
-	};
->>>>>>> 41f6d777
-}
+}