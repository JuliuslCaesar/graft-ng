// Copyright (c) 2018, The Graft Project
//
// All rights reserved.
//
// Redistribution and use in source and binary forms, with or without modification, are
// permitted provided that the following conditions are met:
//
// 1. Redistributions of source code must retain the above copyright notice, this list of
//    conditions and the following disclaimer.
//
// 2. Redistributions in binary form must reproduce the above copyright notice, this list
//    of conditions and the following disclaimer in the documentation and/or other
//    materials provided with the distribution.
//
// 3. Neither the name of the copyright holder nor the names of its contributors may be
//    used to endorse or promote products derived from this software without specific
//    prior written permission.
//
// THIS SOFTWARE IS PROVIDED BY THE COPYRIGHT HOLDERS AND CONTRIBUTORS "AS IS" AND ANY
// EXPRESS OR IMPLIED WARRANTIES, INCLUDING, BUT NOT LIMITED TO, THE IMPLIED WARRANTIES OF
// MERCHANTABILITY AND FITNESS FOR A PARTICULAR PURPOSE ARE DISCLAIMED. IN NO EVENT SHALL
// THE COPYRIGHT HOLDER OR CONTRIBUTORS BE LIABLE FOR ANY DIRECT, INDIRECT, INCIDENTAL,
// SPECIAL, EXEMPLARY, OR CONSEQUENTIAL DAMAGES (INCLUDING, BUT NOT LIMITED TO,
// PROCUREMENT OF SUBSTITUTE GOODS OR SERVICES; LOSS OF USE, DATA, OR PROFITS; OR BUSINESS
// INTERRUPTION) HOWEVER CAUSED AND ON ANY THEORY OF LIABILITY, WHETHER IN CONTRACT,
// STRICT LIABILITY, OR TORT (INCLUDING NEGLIGENCE OR OTHERWISE) ARISING IN ANY WAY OUT OF
// THE USE OF THIS SOFTWARE, EVEN IF ADVISED OF THE POSSIBILITY OF SUCH DAMAGE.


#include <misc_log_ex.h>
#include <gtest/gtest.h>
#include <inout.h>
#include <jsonrpc.h>
#include <graft_manager.h>
#include <router.h>
#include <requests.h>
#include <requests/getinforequest.h>
#include <requests/sendrawtxrequest.h>
#include <requests/authorizertatxrequest.h>
#include <requests/sendtxauthresponserequest.h>


// cryptonode includes
#include <wallet/wallet2.h>


#include <string>
#include <thread>
#include <chrono>



using namespace graft;
using namespace std::chrono_literals;

struct CryptonodeHandlersTest : public ::testing::Test
{
    // this     is blocking function that will not end until manager stopped explicitly
    void startServer()
    {

        server->serve(manager->get_mg_mgr());
    }

    CryptonodeHandlersTest()
    {
        mlog_configure("", true);
        mlog_set_log_level(2);
        LOG_PRINT_L0("L0");
        LOG_PRINT_L1("L1");
        LOG_PRINT_L2("L2");

<<<<<<< HEAD
        ServerOpts sopts {"localhost:8855", "localhost:8856", 5.0, 5.0, 4, 4, "http://localhost:28281", 500};
=======
        ServerOpts sopts {"localhost:8855", "localhost:8856", 5.0, 5.0, 0, 0, "localhost:28281/sendrawtransaction", 1000};
>>>>>>> 24e267de
        manager = std::unique_ptr<Manager>(new Manager(sopts));

        Router router;

        graft::registerGetInfoRequest(router);
        graft::registerSendRawTxRequest(router);
        graft::registerSendTxAuthResponseRequest(router);
        graft::registerAuthorizeRtaTxRequest(router);

        manager->addRouter(router);
        manager->enableRouting();
        server = std::unique_ptr<GraftServer>(new GraftServer);

        server_thread = std::thread([this]() {
            this->startServer();
        });

        LOG_PRINT_L0("Server thread started..");

        while (!server->ready()) {
            LOG_PRINT_L0("waiting for server");
            std::this_thread::sleep_for(1s);
        }

        LOG_PRINT_L0("Server ready");
    }

    ~CryptonodeHandlersTest()
    {

    }


    static std::string run_cmdline_read(const std::string& cmdl)
    {
        FILE* fp = popen(cmdl.c_str(), "r");
        assert(fp);
        std::string res;
        char path[1035];
        while(fgets(path, sizeof(path)-1, fp))
        {
            res += path;
        }
        pclose(fp);
        return res;
    }
    static std::string escape_string_curl(const std::string & in)
    {
        std::string result;
        for (char c : in) {
            if (c == '"')
                result.push_back('\\');
            result.push_back(c);
        }
        return result;
    }

    static std::string send_request(const std::string &url, const std::string &json_data)
    {
        std::ostringstream s;
        s << "curl -s -H \"Content-type: application/json\" --data \"" << json_data << "\" " << url;
        std::string ss = s.str();
        return run_cmdline_read(ss.c_str());
    }

    static std::string send_request(const std::string &url)
    {
        std::ostringstream s;
        s << "curl -s " << url;
        std::string ss = s.str();
        return run_cmdline_read(ss.c_str());
    }


    static void SetUpTestCase()
    {

    }

    static void TearDownTestCase()
    {
    }

    virtual void SetUp() override
    { }
    virtual void TearDown() override
    { }


    std::unique_ptr<GraftServer> server;
    std::unique_ptr<Manager>     manager;

    std::thread server_thread;
};



TEST_F(CryptonodeHandlersTest, getinfo)
{
    MGINFO_YELLOW("*** This test requires running cryptonode RPC on localhost:28881. If not running, test will fail ***");


    std::string response_s = send_request("http://localhost:8855/cryptonode/getinfo");
    EXPECT_FALSE(response_s.empty());
    server_thread.join();
    return;

    LOG_PRINT_L2("response: " << response_s);
    Input in; in.load(response_s);
    GetInfoResponse resp = in.get<GetInfoResponse>();
    EXPECT_TRUE(resp.height > 0);
    EXPECT_TRUE(resp.status == "OK");
    EXPECT_TRUE(resp.difficulty > 0);
    EXPECT_TRUE(resp.tx_count > 0);
    LOG_PRINT_L2("Stopping server...");
    manager->stop();
    server_thread.join();
    LOG_PRINT_L2("Server stopped, Server thread done...");
}

struct FooBar
{
    std::string foo;
    int bar;
};

TEST_F(CryptonodeHandlersTest, sendrawtx)
{
    MGINFO_YELLOW("*** This test requires running cryptonode with public testnet blockchain running on localhost:28881. If not running, test will fail ***");

    FooBar fb {"1", 2};

    // open wallet
    const std::string wallet_path = "test_wallet";
    tools::wallet2 wallet(true);

    wallet.load(wallet_path, "");
    wallet.init("localhost:28881");
    wallet.refresh();
    wallet.store();
    std::cout << "wallet addr: " <<  wallet.get_account().get_public_address_str(true) << std::endl;

    const uint64_t AMOUNT_1_GRFT = 10000000000000;
    // send to itself
    cryptonote::tx_destination_entry de (AMOUNT_1_GRFT, wallet.get_account().get_keys().m_account_address);
    std::vector<cryptonote::tx_destination_entry> dsts; dsts.push_back(de);
    std::vector<uint8_t> extra;
    std::vector<tools::wallet2::pending_tx> ptx = wallet.create_transactions_2(dsts, 4, 0, 0, extra, true);
    ASSERT_TRUE(ptx.size() == 1);
    SendRawTxRequest req;
    ASSERT_TRUE(createSendRawTxRequest(ptx.at(0), req));
    std::string request_s = req.toJson().GetString();
    LOG_PRINT_L2("sending to supernode: " << request_s);
    std::string response_s = send_request("http://localhost:8855/cryptonode/sendrawtx",
                                          escape_string_curl(request_s));
    EXPECT_FALSE(response_s.empty());
    LOG_PRINT_L2("response: " << response_s);
    Input in; in.load(response_s);
    SendRawTxResponse  resp = in.get<SendRawTxResponse>();
    wallet.store();
    EXPECT_TRUE(resp.status == "OK");
    EXPECT_FALSE(resp.not_relayed);
    EXPECT_FALSE(resp.low_mixin);
    EXPECT_FALSE(resp.double_spend);
    EXPECT_FALSE(resp.invalid_input);
    EXPECT_FALSE(resp.invalid_output);
    EXPECT_FALSE(resp.too_big);
    EXPECT_FALSE(resp.overspend);
    EXPECT_FALSE(resp.fee_too_low);
    EXPECT_FALSE(resp.not_rct);

    LOG_PRINT_L2("Stopping server...");
    manager->stop();
    server_thread.join();
    LOG_PRINT_L2("Server stopped, Server thread done...");
}

<|MERGE_RESOLUTION|>--- conflicted
+++ resolved
@@ -70,11 +70,8 @@
         LOG_PRINT_L1("L1");
         LOG_PRINT_L2("L2");
 
-<<<<<<< HEAD
         ServerOpts sopts {"localhost:8855", "localhost:8856", 5.0, 5.0, 4, 4, "http://localhost:28281", 500};
-=======
-        ServerOpts sopts {"localhost:8855", "localhost:8856", 5.0, 5.0, 0, 0, "localhost:28281/sendrawtransaction", 1000};
->>>>>>> 24e267de
+
         manager = std::unique_ptr<Manager>(new Manager(sopts));
 
         Router router;
