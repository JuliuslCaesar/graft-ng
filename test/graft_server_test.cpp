#include <gtest/gtest.h>
#include "context.h"
#include "graft_manager.h"
#include "requests.h"
#include "salerequest.h"
#include "salestatusrequest.h"
#include "rejectsalerequest.h"
#include "saledetailsrequest.h"
#include "payrequest.h"
#include "paystatusrequest.h"
#include "rejectpayrequest.h"
#include "requestdefines.h"
#include "inout.h"
#include <deque>

GRAFT_DEFINE_IO_STRUCT(Payment,
      (uint64, amount),
      (uint32, block_height),
      (std::string, payment_id),
      (std::string, tx_hash),
      (uint32, unlock_time)
);

GRAFT_DEFINE_IO_STRUCT(Sstr,
      (std::string, s)
);

TEST(InOut, common)
{
    using namespace graft;

    auto f = [](const Input& in, Output& out)
    {
        Payment p = in.get<Payment>();
        EXPECT_EQ(p.amount, 10350000000000);
        EXPECT_EQ(p.block_height, 994327);
        EXPECT_EQ(p.payment_id, "4279257e0a20608e25dba8744949c9e1caff4fcdafc7d5362ecf14225f3d9030");
        EXPECT_EQ(p.tx_hash, "c391089f5b1b02067acc15294e3629a463412af1f1ed0f354113dd4467e4f6c1");
        EXPECT_EQ(p.unlock_time, 0);
        ++p.amount;
        ++p.block_height;
        p.payment_id = "4fcdafc7d5362ecf14225f3d9030";
        p.tx_hash = "acc15294e3629a463412af1f1ed0f";
        ++p.unlock_time;
        out.load(p);
    };

    std::string s_in = "\
    {\
        \"amount\": 10350000000000,\
        \"block_height\": 994327,\
        \"payment_id\": \"4279257e0a20608e25dba8744949c9e1caff4fcdafc7d5362ecf14225f3d9030\",\
        \"tx_hash\": \"c391089f5b1b02067acc15294e3629a463412af1f1ed0f354113dd4467e4f6c1\",\
        \"unlock_time\": 0\
    }";
    Input in;
    in.load(s_in.c_str(), s_in.size());
    in.load(s_in.c_str(), s_in.size());
    Output out;
    f(in, out);
    auto pair = out.get();
    std::string s_out(pair.first, pair.second);
    std::string s = "\
    {\
        \"amount\": 10350000000001,\
        \"block_height\": 994328,\
        \"payment_id\": \"4fcdafc7d5362ecf14225f3d9030\",\
        \"tx_hash\": \"acc15294e3629a463412af1f1ed0f\",\
        \"unlock_time\": 1\
    }";
    //remove all spaces
    s.erase(remove_if(s.begin(), s.end(), isspace), s.end());
    EXPECT_EQ(s_out, s);
}

TEST(Context, simple)
{
    graft::GlobalContextMap m;
    graft::Context ctx(m);

    std::string key[] = { "aaa", "aa" }, s = "aaaaaaaaaaaa";
    std::vector<char> v({'1','2','3'});
#if 0
    ctx.local[key[0]] = s;
    ctx.local[key[1]] = v;
    std::string bb = ctx.local[key[0]];
    const std::vector<char> cc = ctx.local[key[1]];
    //    std::string& c = ctx.local[key];

    //    std::cout << bb << " " << c << std::endl;
    //    std::cout << c << std::endl;
    ctx.local[key[0]] = std::string("bbbbb");

    const std::string& b = ctx.local[key[0]];
    std::cout << b << " " << bb << " " << std::string(cc.begin(), cc.end()) << std::endl;
#endif
    ctx.global[key[0]] = s;
    ctx.global[key[1]] = v;
    std::string bbg = ctx.global[key[0]];
    const std::vector<char> ccg = ctx.global[key[1]];
    //    std::string& c = ctx.global[key];

    //    std::cout << bb << " " << c << std::endl;
    //    std::cout << c << std::endl;
    std::string s1("bbbbb");
    ctx.global[key[0]] = s1;

    std::string bg = ctx.global[key[0]];
    EXPECT_EQ( bg, s1 );
    EXPECT_EQ( bbg, s );
    EXPECT_EQ( ccg, std::vector<char>({'1', '2', '3'}) );
    {//test apply
        ctx.global["x"] = 1;
        std::function<bool(int&)> f = [](int& v)->bool { ++v; return true; };
        ctx.global.apply("x", f);
        int t = ctx.global["x"];
        EXPECT_EQ( t, 2);
    }
#if 0
    ctx.put("aaa", std::string("aaaaaaaaaaaa"));
    ctx.put("bbb", 5);

    std::string s;
    int i;

    bool b = ctx.take("aaa", s) && ctx.take("bbb", i);
    EXPECT_EQ(b, true);
    ASSERT_STREQ(s.c_str(), "aaaaaaaaaaaa");
    EXPECT_EQ(i, 5);

    ctx.put("aaa", std::string("aaaaaaaaaaaa"));
    ctx.purge();
    b = ctx.take("aaa", s);
    EXPECT_EQ(b, false);
#endif
}

TEST(Context, stress)
{
    graft::GlobalContextMap m;
    graft::Context ctx(m);
    std::vector<std::string> v_keys;
    {
        const char keys[] = "abcdefghijklmnopqrstuvwxyz";
        const int keys_cnt = sizeof(keys)/sizeof(keys[0]);
        for(int i = 0; i< keys_cnt; ++i)
        {
            char ch1 = keys[(5*i)%keys_cnt], ch2 = keys[(5*i+7)%keys_cnt];
            std::string key(1, ch1); key += ch2;
            v_keys.push_back(key);
            ctx.global[key] = key;
            ctx.local[key] = key;
        }
    }
    std::for_each(v_keys.rbegin(), v_keys.rend(), [&](auto& key)
    {
        std::string sg = ctx.global[key];
        std::string sl = ctx.local[key];
        EXPECT_EQ( sg, key );
        EXPECT_EQ( sl, key );
    });
    for(int i = 0; i < v_keys.size(); i += 2)
    {
        auto it = v_keys.begin() + i;
        std::string& key = *it;
        ctx.global.remove(key);
        ctx.local.remove(key);
        EXPECT_EQ( false, ctx.global.hasKey(key) );
        EXPECT_EQ( false, ctx.local.hasKey(key) );
        v_keys.erase(it);
    }
    std::for_each(v_keys.begin(), v_keys.end(), [&](auto& key)
    {
        std::string sg = ctx.global[key];
        std::string sl = ctx.local[key];
        EXPECT_EQ( sg, key );
        EXPECT_EQ( sl, key );
    });
}

TEST(Context, multithreaded)
{
    graft::GlobalContextMap m;
    std::vector<std::string> v_keys;
    {//init global
        graft::Context ctx(m);
        const char keys[] = "abcdefghijklmnopqrstuvwxyz";
        const int keys_cnt = sizeof(keys)/sizeof(keys[0]);
        for(int i = 0; i< keys_cnt; ++i)
        {
            char ch1 = keys[(5*i)%keys_cnt], ch2 = keys[(5*i+7)%keys_cnt];
            std::string key(1, ch1); key += ch2;
            v_keys.push_back(key);
            ctx.global[key] = (uint64_t)0;
        }
    }

    std::atomic<uint64_t> g_count(0);
    std::function<bool(uint64_t&)> f = [](uint64_t& v)->bool { ++v; return true; };
    int pass_cnt;
    {//get pass count so that overall will take about 100 ms
        graft::Context ctx(m);
        auto begin = std::chrono::high_resolution_clock::now();
        std::for_each(v_keys.begin(), v_keys.end(), [&] (auto& key)
        {
            ctx.global.apply(key, f);
            ++g_count;
        });
        auto end = std::chrono::high_resolution_clock::now();
        std::chrono::high_resolution_clock::duration d = std::chrono::milliseconds(100);
        pass_cnt = d.count() / (end - begin).count();
    }

    //forward and backward passes
    bool stop = false;

    auto f_f = [&] ()
    {
        graft::Context ctx(m);
        int cnt = 0;
        for(int i=0; i<pass_cnt; ++i)
        {
            std::for_each(v_keys.begin(), v_keys.end(), [&] (auto& key)
            {
                while(!stop && cnt == g_count);
                ctx.global.apply(key, f);
                cnt = ++g_count;
            });
        }
        stop = true;
    };
    auto f_b = [&] ()
    {
        graft::Context ctx(m);
        int cnt = 0;
        for(int i=0; i<pass_cnt; ++i)
        {
            std::for_each(v_keys.rbegin(), v_keys.rend(), [&] (auto& key)
            {
                while(!stop && cnt == g_count);
                ctx.global.apply(key, f);
                cnt = ++g_count;
            });
        }
        stop = true;
    };

    std::thread tf(f_f);
    std::thread tb(f_b);

    int main_count = 0;
    while( !stop )
    {
        std::this_thread::sleep_for(std::chrono::milliseconds(100));
        ++g_count;
        ++main_count;
    }
    tf.join();
    tb.join();

    uint64_t sum = 0;
    {
        graft::Context ctx(m);
        std::for_each(v_keys.begin(), v_keys.end(), [&] (auto& key)
        {
            uint64_t v = ctx.global[key];
            sum += v;
        });
    }
    EXPECT_EQ(sum, g_count-main_count);
}

/////////////////////////////////
// GraftServerTest fixture

class GraftServerTest : public ::testing::Test
{
public:
    static std::string iocheck;
    static bool skip_ctx_check;
    static std::deque<graft::Status> res_que_action;
    static graft::Router::Handler3 h3_test;
    static std::thread t_CN;
    static std::thread t_srv;
    static bool run_server_ready;
    static graft::Manager* pmanager;

    const std::string uri_base = "http://localhost:9084/root/";
    const std::string dapi_url = "http://localhost:9084/dapi";

private:
    //Server to simulate CryptoNode (its object is created in non-main thread)
    class TempCryptoNodeServer
    {
    public:
        static void run()
        {
            mg_mgr mgr;
            mg_mgr_init(&mgr, NULL, 0);
            mg_connection *nc = mg_bind(&mgr, "1234", ev_handler_http);
            mg_set_protocol_http_websocket(nc);
            ready = true;
            for (;;) {
                mg_mgr_poll(&mgr, 1000);
                if(stop) break;
            }
            mg_mgr_free(&mgr);
        }
    private:
        static void ev_handler_empty(mg_connection *client, int ev, void *ev_data)
        {
        }
        static void ev_handler_http(mg_connection *client, int ev, void *ev_data)
        {
            switch (ev)
            {
            case MG_EV_HTTP_REQUEST:
            {
                mg_set_timer(client, 0);

                struct http_message *hm = (struct http_message *) ev_data;
                std::string data(hm->uri.p, hm->uri.len);
                graft::Context ctx(pmanager->get_gcm());
                int method = ctx.global["method"];
                if(method == METHOD_GET)
                {
                    std::string s = ctx.global["requestPath"];
                    EXPECT_EQ(s, iocheck);
                    iocheck = s += '4'; skip_ctx_check = true;
                    ctx.global["requestPath"] = s;
                }
                else
                {
                    data = std::string(hm->body.p, hm->body.len);
                    graft::Input in; in.load(data.c_str(), data.size());
                    Sstr ss = in.get<Sstr>();
                    EXPECT_EQ(ss.s, iocheck);
                    iocheck = ss.s += '4'; skip_ctx_check = true;
                    graft::Output out; out.load(ss);
                    auto pair = out.get();
                    data = std::string(pair.first, pair.second);
                }
                mg_send_head(client, 200, data.size(), "Content-Type: application/json\r\nConnection: close");
                mg_send(client, data.c_str(), data.size());
                client->flags |= MG_F_SEND_AND_CLOSE;
            } break;
            case MG_EV_ACCEPT:
            {
                mg_set_timer(client, mg_time() + 1000);
            } break;
            case MG_EV_TIMER:
            {
                mg_set_timer(client, 0);
                client->handler = ev_handler_empty; //without this we will get MG_EV_HTTP_REQUEST
                client->flags |= MG_F_CLOSE_IMMEDIATELY;
             } break;
            default:
                break;
            }
        }
    public:
        static bool ready;
        static bool stop;
    };

    //prepare and run GraftServer (it is called in non-main thread)
    static void run_server()
    {
        assert(h3_test.worker_action);
        graft::Router http_router;
        {
            http_router.addRoute("/root/r{id:\\d+}", METHOD_GET, h3_test);
            http_router.addRoute("/root/r{id:\\d+}", METHOD_POST, h3_test);
            http_router.addRoute("/root/aaa/{s1}/bbb/{s2}", METHOD_GET, h3_test);
            graft::registerRTARequests(http_router);
        }

        graft::ServerOpts sopts;
        sopts.http_address = "127.0.0.1:9084";
        sopts.coap_address = "127.0.0.1:9086";
        sopts.http_connection_timeout = .001;
        sopts.workers_count = 0;
        sopts.worker_queue_len = 0;
        sopts.cryptonode_rpc_address = "127.0.0.1:1234";

        graft::Manager manager(sopts);
        pmanager = &manager;

        manager.addRouter(http_router);
        bool res = manager.enableRouting();
        EXPECT_EQ(res, true);

        graft::GraftServer gs;
        gs.serve(manager.get_mg_mgr());
    }

public:
    //http client (its objects are created in the main thread)
    class Client : public graft::StaticMongooseHandler<Client>
    {
    public:
        Client()
        {
            mg_mgr_init(&m_mgr, nullptr, nullptr);
        }

        void serve(const std::string& url, const std::string& extra_headers = std::string(), const std::string& post_data = std::string())
        {
            m_exit = false; m_closed = false;
            client = mg_connect_http(&m_mgr, static_ev_handler, url.c_str(),
                                     (extra_headers.empty())? nullptr : extra_headers.c_str(),
                                     (post_data.empty())? nullptr : post_data.c_str()); //last nullptr means GET
            assert(client);
            client->user_data = this;
            while(!m_exit)
            {
                mg_mgr_poll(&m_mgr, 1000);
            }
        }

        std::string serve_json_res(const std::string& url, const std::string& json_data)
        {
            serve(url, "Content-Type: application/json\r\n", json_data);
            EXPECT_EQ(false, get_closed());
            return get_body();
        }

        bool get_closed(){ return m_closed; }
        std::string get_body(){ return m_body; }
        std::string get_message(){ return m_message; }

        ~Client()
        {
            mg_mgr_free(&m_mgr);
        }
    private:
        friend class graft::StaticMongooseHandler<Client>;
        void ev_handler(mg_connection* client, int ev, void *ev_data)
        {
            assert(client == this->client);
            switch(ev)
            {
            case MG_EV_CONNECT:
            {
                int& err = *static_cast<int*>(ev_data);
                if(err != 0)
                {
                    std::ostringstream s;
                    s << "connect() failed: " << strerror(err);
                    m_message = s.str();
                    m_exit = true;
                }
            } break;
            case MG_EV_HTTP_REPLY:
            {
                http_message* hm = static_cast<http_message*>(ev_data);
                m_body = std::string(hm->body.p, hm->body.len);
                client->flags |= MG_F_CLOSE_IMMEDIATELY;
                client->handler = static_empty_ev_handler;
                m_exit = true;
            } break;
            case MG_EV_RECV:
            {
                int cnt = *static_cast<int*>(ev_data);
                mbuf& buf = client->recv_mbuf;
                m_message = std::string(buf.buf, buf.len);
            } break;
            case MG_EV_CLOSE:
            {
                client->handler = static_empty_ev_handler;
                m_closed = true;
                m_exit = true;
            } break;
            }
        }
    private:
        bool m_exit = false;
        bool m_closed = false;
        mg_mgr m_mgr;
        mg_connection* client = nullptr;
        std::string m_body;
        std::string m_message;
    };

public:
    static std::string run_cmdline_read(const std::string& cmdl)
    {
        FILE* fp = popen(cmdl.c_str(), "r");
        assert(fp);
        std::string res;
        char path[1035];
        while(fgets(path, sizeof(path)-1, fp))
        {
            res += path;
        }
        return res;
    }

    static std::string send_request(const std::string &url, const std::string &json_data)
    {
        std::ostringstream s;
        s << "curl --data \"" << json_data << "\" " << url;
        std::string ss = s.str();
        return run_cmdline_read(ss.c_str());
    }

protected:
    static void SetUpTestCase()
    {
        auto check_ctx = [](auto& ctx, auto& in)
        {
            if(in == "" || skip_ctx_check)
            {
                skip_ctx_check = false;
                return;
            }
            bool bg = ctx.global.hasKey(in);
            bool bl = ctx.local.hasKey(in);
            EXPECT_EQ(true, bg);
            EXPECT_EQ(true, bl);
            if(bg)
            {
                std::string s = ctx.global[in];
                EXPECT_EQ(s, in);
            }
            if(bl)
            {
                std::string s = ctx.local[in];
                EXPECT_EQ(s, in);
            }
        };
        auto get_str = [](const graft::Input& input, graft::Context& ctx, Sstr& ss)
        {
            int method = ctx.global["method"];
            if(method == METHOD_GET)
            {
                std::string s = ctx.global["requestPath"];
                return s;
            }
            else
            {//POST
                ss = input.get<Sstr>();
                std::string s = ss.s;
                return s;
            }
        };
        auto put_str = [](std::string& s, graft::Context& ctx, graft::Output& out, Sstr& ss)
        {
            int method = ctx.global["method"];
            if(method == METHOD_GET)
            {
                ctx.global["requestPath"] = s;
            }
            else
            {//POST
                ss.s = s;
                out.load(ss);
            }
            return s;
        };

        auto pre_action = [&](const graft::Router::vars_t& vars, const graft::Input& input, graft::Context& ctx, graft::Output& output)->graft::Status
        {
            Sstr ss;
            std::string s = get_str(input, ctx, ss);
            EXPECT_EQ(s, iocheck);
            check_ctx(ctx, s);
            iocheck = s += '1';
            put_str(s, ctx, output, ss);
            ctx.global[iocheck] = iocheck;
            ctx.local[iocheck] = iocheck;
            return graft::Status::Ok;
        };
        auto action = [&](const graft::Router::vars_t& vars, const graft::Input& input, graft::Context& ctx, graft::Output& output)->graft::Status
        {
            Sstr ss;
            std::string s = get_str(input, ctx, ss);
            EXPECT_EQ(s, iocheck);
            check_ctx(ctx, s);
            graft::Status res = graft::Status::Ok;
            if(!res_que_action.empty())
            {
                res = res_que_action.front();
                res_que_action.pop_front();
            }
            iocheck = s += '2';
            put_str(s, ctx, output, ss);
            ctx.global[iocheck] = iocheck;
            ctx.local[iocheck] = iocheck;
            return res;
        };
        auto post_action = [&](const graft::Router::vars_t& vars, const graft::Input& input, graft::Context& ctx, graft::Output& output)->graft::Status
        {
            Sstr ss;
            std::string s = get_str(input, ctx, ss);
            EXPECT_EQ(s, iocheck);
            check_ctx(ctx, s);
            iocheck = s += '3';
            put_str(s, ctx, output, ss);
            ctx.global[iocheck] = iocheck;
            ctx.local[iocheck] = iocheck;
            return ctx.local.getLastStatus();
        };

        h3_test = graft::Router::Handler3(pre_action, action, post_action);

        t_CN = std::thread([]{ TempCryptoNodeServer::run(); });
        t_srv = std::thread([]{ run_server(); });

        while(!TempCryptoNodeServer::ready || !graft::GraftServer::ready)
        {
            std::this_thread::sleep_for(std::chrono::milliseconds(1));
        }
    }

    static void TearDownTestCase()
    {
        {
            Client client;
            client.serve("http://localhost:9084/root/exit");
        }
        TempCryptoNodeServer::stop = true;

        t_srv.join();
        t_CN.join();
    }

    virtual void SetUp() override
    { }
    virtual void TearDown() override
    { }

};

std::string GraftServerTest::iocheck;
bool GraftServerTest::skip_ctx_check = false;
std::deque<graft::Status> GraftServerTest::res_que_action;
graft::Router::Handler3 GraftServerTest::h3_test;
std::thread GraftServerTest::t_CN;
std::thread GraftServerTest::t_srv;
bool GraftServerTest::run_server_ready = false;
graft::Manager* GraftServerTest::pmanager = nullptr;

bool GraftServerTest::TempCryptoNodeServer::ready = false;
bool GraftServerTest::TempCryptoNodeServer::stop = false;

TEST_F(GraftServerTest, GETtp)
{//GET -> threadPool
    graft::Context ctx(pmanager->get_gcm());
    ctx.global["method"] = METHOD_GET;
    ctx.global["requestPath"] = std::string("0");
    iocheck = "0"; skip_ctx_check = true;
    Client client;
    client.serve(uri_base+"r1");
    EXPECT_EQ(false, client.get_closed());
    std::string res = client.get_body();
    EXPECT_EQ("0123", iocheck);
}

TEST_F(GraftServerTest, timeout)
{//GET -> timout
    iocheck = ""; skip_ctx_check = true;
    Client client;
    auto begin = std::chrono::high_resolution_clock::now();
    client.serve(uri_base, "Content-Length: 348");
    auto end = std::chrono::high_resolution_clock::now();
    auto int_us = std::chrono::duration_cast<std::chrono::microseconds>(end - begin);
    EXPECT_LT(int_us.count(), 5000); //less than 5 ms
    EXPECT_EQ(true, client.get_closed());
    std::string res = client.get_body();
    EXPECT_EQ("", res);
}

TEST_F(GraftServerTest, GETtpCNtp)
{//GET -> threadPool -> CryptoNode -> threadPool
    graft::Context ctx(pmanager->get_gcm());
    ctx.global["method"] = METHOD_GET;
    ctx.global["requestPath"] = std::string("0");
    iocheck = "0"; skip_ctx_check = true;
    res_que_action.clear();
    res_que_action.push_back(graft::Status::Forward);
    res_que_action.push_back(graft::Status::Ok);
    Client client;
    client.serve(uri_base+"r2");
    EXPECT_EQ(false, client.get_closed());
    std::string res = client.get_body();
    EXPECT_EQ("01234123", iocheck);
}

TEST_F(GraftServerTest, POSTtp)
{//POST -> threadPool
    graft::Context ctx(pmanager->get_gcm());
    ctx.global["method"] = METHOD_POST;
    std::string jsonx = "{\"s\":\"0\"}";
    iocheck = "0"; skip_ctx_check = true;
    Client client;
    std::string res = client.serve_json_res(uri_base+"r3", jsonx);
    EXPECT_EQ("{\"s\":\"0123\"}", res);
    graft::Input response;
    response.load(res.data(), res.length());
    Sstr test_response = response.get<Sstr>();
    EXPECT_EQ("0123", test_response.s);
    EXPECT_EQ("0123", iocheck);
}

TEST_F(GraftServerTest, POSTtpCNtp)
{//POST -> threadPool -> CryptoNode -> threadPool
    graft::Context ctx(pmanager->get_gcm());
    ctx.global["method"] = METHOD_POST;
    std::string jsonx = "{\"s\":\"0\"}";
    iocheck = "0"; skip_ctx_check = true;
    res_que_action.clear();
    res_que_action.push_back(graft::Status::Forward);
    res_que_action.push_back(graft::Status::Ok);
    Client client;
    std::string res = client.serve_json_res(uri_base+"r4", jsonx);
    EXPECT_EQ("{\"s\":\"01234123\"}", res);
    graft::Input response;
    response.load(res.data(), res.length());
    Sstr test_response = response.get<Sstr>();
    EXPECT_EQ("01234123", test_response.s);
    EXPECT_EQ("01234123", iocheck);
}

TEST_F(GraftServerTest, clPOSTtp)
{//POST cmdline -> threadPool
    graft::Context ctx(pmanager->get_gcm());
    ctx.global["method"] = METHOD_POST;
    std::string jsonx = "{\\\"s\\\":\\\"0\\\"}";
    iocheck = "0"; skip_ctx_check = true;
    {
        std::string res = send_request(uri_base+"r3", jsonx);
        EXPECT_EQ("{\"s\":\"0123\"}", res);
        graft::Input response;
        response.load(res.data(), res.length());
        Sstr test_response = response.get<Sstr>();
        EXPECT_EQ("0123", test_response.s);
        EXPECT_EQ("0123", iocheck);
    }
}

TEST_F(GraftServerTest, clPOSTtpCNtp)
{//POST cmdline -> threadPool -> CryptoNode -> threadPool
    graft::Context ctx(pmanager->get_gcm());
    ctx.global["method"] = METHOD_POST;
    std::string jsonx = "{\\\"s\\\":\\\"0\\\"}";
    iocheck = "0"; skip_ctx_check = true;
    res_que_action.clear();
    res_que_action.push_back(graft::Status::Forward);
    res_que_action.push_back(graft::Status::Ok);
    {
        std::string res = send_request(uri_base+"r4", jsonx);
        EXPECT_EQ("{\"s\":\"01234123\"}", res);
        graft::Input response;
        response.load(res.data(), res.length());
        Sstr test_response = response.get<Sstr>();
        EXPECT_EQ("01234123", test_response.s);
        EXPECT_EQ("01234123", iocheck);
    }
}

TEST_F(GraftServerTest, testSaleRequest)
{
    std::string sale_url(dapi_url + "/sale");
    graft::Input response;
    std::string res;
    ErrorResponse error_response;
    Client client;

<<<<<<< HEAD
    std::string wallet_address("F4TD8JVFx2xWLeL3qwSmxLWVcPbmfUM1PanF2VPnQ7Ep2LjQCVncxqH3EZ3XCCuqQci5xi5GCYR7KRoytradoJg71DdfXpz");

    std::string empty_data_request("{\\\"Address\\\":\\\"\\\",\\\"SaleDetails\\\":\\\"\\\",\\\"Amount\\\":\\\"10.0\\\"}");
    res = send_request(sale_url, empty_data_request);
=======
    std::string empty_data_request("{\"Address\":\"\",\"SaleDetails\":\"\",\"Amount\":\"10.0\"}");
    res = client.serve_json_res(sale_url, empty_data_request);
>>>>>>> 51ef46f3
    response.load(res.data(), res.length());
    error_response = response.get<ErrorResponse>();
    EXPECT_EQ(ERROR_INVALID_PARAMS, error_response.code);
    EXPECT_EQ(MESSAGE_INVALID_PARAMS, error_response.message);

<<<<<<< HEAD
    std::string error_balance_request("{\\\"Address\\\":\\\"" + wallet_address
                                      + "\\\",\\\"SaleDetails\\\":\\\"\\\",\\\"Amount\\\":\\\"fffffffff\\\"}");
    res = send_request(sale_url, error_balance_request);
=======
    std::string error_balance_request("{\"Address\":\"F4TD8JVFx2xWLeL3qwSmxLWVcPbmfUM1PanF2VPnQ7Ep2LjQCVncxqH3EZ3XCCuqQci5xi5GCYR7KRoytradoJg71DdfXpz\",\"SaleDetails\":\"\",\"Amount\":\"fffffffff\"}");
    res = client.serve_json_res(sale_url, error_balance_request);
>>>>>>> 51ef46f3
    response.load(res.data(), res.length());
    error_response = response.get<ErrorResponse>();
    EXPECT_EQ(ERROR_AMOUNT_INVALID, error_response.code);
    EXPECT_EQ(MESSAGE_AMOUNT_INVALID, error_response.message);

<<<<<<< HEAD
    std::string custom_pid("test");

    std::string custom_pid_request("{\\\"Address\\\":\\\"" + wallet_address
                                   + "\\\",\\\"SaleDetails\\\":\\\"\\\",\\\"PaymentID\\\":\\\""
                                   + custom_pid + "\\\",\\\"Amount\\\":\\\"10.0\\\"}");
    res = send_request(sale_url, custom_pid_request);
=======
    std::string correct_request("{\"Address\":\"F4TD8JVFx2xWLeL3qwSmxLWVcPbmfUM1PanF2VPnQ7Ep2LjQCVncxqH3EZ3XCCuqQci5xi5GCYR7KRoytradoJg71DdfXpz\",\"SaleDetails\":\"dddd\",\"Amount\":\"10.0\"}");
    res = client.serve_json_res(sale_url, correct_request);
>>>>>>> 51ef46f3
    response.load(res.data(), res.length());
    graft::SaleResponse sale_response = response.get<graft::SaleResponse>();
    EXPECT_EQ(custom_pid, sale_response.PaymentID);
}

TEST_F(GraftServerTest, testSaleStatusRequest)
{
    std::string sale_status_url(dapi_url + "/sale_status");
    graft::Input response;
    std::string res;
    ErrorResponse error_response;
    Client client;

    std::string empty_data_request("{\"PaymentID\":\"\"}");
    res = client.serve_json_res(sale_status_url, empty_data_request);
    response.load(res.data(), res.length());
    error_response = response.get<ErrorResponse>();
    EXPECT_EQ(ERROR_PAYMENT_ID_INVALID, error_response.code);
    EXPECT_EQ(MESSAGE_PAYMENT_ID_INVALID, error_response.message);

    std::string wrong_data_request("{\"PaymentID\":\"zzzzzzzzzzzzzzzzzzz\"}");
    res = client.serve_json_res(sale_status_url, wrong_data_request);
    response.load(res.data(), res.length());
    error_response = response.get<ErrorResponse>();
    EXPECT_EQ(ERROR_PAYMENT_ID_INVALID, error_response.code);
    EXPECT_EQ(MESSAGE_PAYMENT_ID_INVALID, error_response.message);
}

TEST_F(GraftServerTest, testRejectSaleRequest)
{
    std::string reject_sale_url(dapi_url + "/reject_sale");
    graft::Input response;
    std::string res;
    ErrorResponse error_response;

    std::string empty_data_request("{\\\"PaymentID\\\":\\\"\\\"}");
    res = send_request(reject_sale_url, empty_data_request);
    response.load(res.data(), res.length());
    error_response = response.get<ErrorResponse>();
    EXPECT_EQ(ERROR_PAYMENT_ID_INVALID, error_response.code);
    EXPECT_EQ(MESSAGE_PAYMENT_ID_INVALID, error_response.message);

    std::string wrong_data_request("{\\\"PaymentID\\\":\\\"zzzzzzzzzzzzzzzzzzz\\\"}");
    res = send_request(reject_sale_url, wrong_data_request);
    response.load(res.data(), res.length());
    error_response = response.get<ErrorResponse>();
    EXPECT_EQ(ERROR_PAYMENT_ID_INVALID, error_response.code);
    EXPECT_EQ(MESSAGE_PAYMENT_ID_INVALID, error_response.message);
}

TEST_F(GraftServerTest, testSaleDetailsRequest)
{
    std::string sale_details_url(dapi_url + "/sale_details");
    graft::Input response;
    std::string res;
    ErrorResponse error_response;

    std::string empty_data_request("{\\\"PaymentID\\\":\\\"\\\"}");
    res = send_request(sale_details_url, empty_data_request);
    response.load(res.data(), res.length());
    error_response = response.get<ErrorResponse>();
    EXPECT_EQ(ERROR_PAYMENT_ID_INVALID, error_response.code);
    EXPECT_EQ(MESSAGE_PAYMENT_ID_INVALID, error_response.message);

    std::string wrong_data_request("{\\\"PaymentID\\\":\\\"zzzzzzzzzzzzzzzzzzz\\\"}");
    res = send_request(sale_details_url, wrong_data_request);
    response.load(res.data(), res.length());
    error_response = response.get<ErrorResponse>();
    EXPECT_EQ(ERROR_PAYMENT_ID_INVALID, error_response.code);
    EXPECT_EQ(MESSAGE_PAYMENT_ID_INVALID, error_response.message);
}

TEST_F(GraftServerTest, testPayRequest)
{
    std::string pay_url(dapi_url + "/pay");
    graft::Input response;
    std::string res;
    ErrorResponse error_response;

    std::string amount("10.0");

    std::string empty_wallet_address("");
    std::string empty_payment_id("");
    std::string empty_data_request("{\\\"Address\\\":\\\"" + empty_wallet_address
                                   + "\\\",\\\"BlockNumber\\\":0,\\\"PaymentID\\\":\\\"" + empty_payment_id
                                   + "\\\",\\\"Amount\\\":\\\"" + amount + "\\\"}");
    res = send_request(pay_url, empty_data_request);
    response.load(res.data(), res.length());
    error_response = response.get<ErrorResponse>();
    EXPECT_EQ(ERROR_INVALID_PARAMS, error_response.code);
    EXPECT_EQ(MESSAGE_INVALID_PARAMS, error_response.message);

    std::string wallet_address("F4TD8JVFx2xWLeL3qwSmxLWVcPbmfUM1PanF2VPnQ7Ep2LjQCVncxqH3EZ3XCCuqQci5xi5GCYR7KRoytradoJg71DdfXpz");
    std::string payment_id("22222222222222222222");

    std::string empty_amount("");
    std::string empty_balance_request("{\\\"Address\\\":\\\"" + wallet_address
                                      + "\\\",\\\"BlockNumber\\\":0,\\\"PaymentID\\\":\\\"" + payment_id
                                      + "\\\",\\\"Amount\\\":\\\"" + empty_amount + "\\\"}");
    res = send_request(pay_url, empty_balance_request);
    response.load(res.data(), res.length());
    error_response = response.get<ErrorResponse>();
    EXPECT_EQ(ERROR_INVALID_PARAMS, error_response.code);
    EXPECT_EQ(MESSAGE_INVALID_PARAMS, error_response.message);

    std::string sale_url(dapi_url + "/sale");
    graft::SaleResponse sale_response;
<<<<<<< HEAD
    std::string correct_sale_request("{\\\"Address\\\":\\\"" + wallet_address
                                     + "\\\",\\\"SaleDetails\\\":\\\"dddd\\\",\\\"Amount\\\":\\\"10.0\\\"}");
    res = send_request(sale_url, correct_sale_request);
=======
    std::string correct_sale_request("{\"Address\":\"F4TD8JVFx2xWLeL3qwSmxLWVcPbmfUM1PanF2VPnQ7Ep2LjQCVncxqH3EZ3XCCuqQci5xi5GCYR7KRoytradoJg71DdfXpz\",\"SaleDetails\":\"dddd\",\"Amount\":\"10.0\"}");
    res = client.serve_json_res(sale_url, correct_sale_request);
>>>>>>> 51ef46f3
    response.load(res.data(), res.length());
    sale_response = response.get<graft::SaleResponse>();
    EXPECT_EQ(36, sale_response.PaymentID.length());
    ASSERT_FALSE(sale_response.BlockNumber < 0); //TODO: Change to `BlockNumber <= 0`

<<<<<<< HEAD
    std::string error_amount("ggggg");
    std::string error_balance_request("{\\\"Address\\\":\\\"" + wallet_address
                                      + "\\\",\\\"BlockNumber\\\":0,\\\"PaymentID\\\":\\\"" + sale_response.PaymentID
                                      + "\\\",\\\"Amount\\\":\\\"" + error_amount + "\\\"}");
    res = send_request(pay_url, error_balance_request);
=======
    std::string correct_request("{\"PaymentID\":\"" + sale_response.PaymentID + "\"}");
    res = client.serve_json_res(sale_status_url, correct_request);
>>>>>>> 51ef46f3
    response.load(res.data(), res.length());
    error_response = response.get<ErrorResponse>();
    EXPECT_EQ(ERROR_AMOUNT_INVALID, error_response.code);
    EXPECT_EQ(MESSAGE_AMOUNT_INVALID, error_response.message);
}

TEST_F(GraftServerTest, testPayStatusRequest)
{
    std::string pay_status_url(dapi_url + "/pay_status");
    graft::Input response;
    std::string res;
    ErrorResponse error_response;
    Client client;

<<<<<<< HEAD
    std::string empty_data_request("{\\\"PaymentID\\\":\\\"\\\"}");
    res = send_request(pay_status_url, empty_data_request);
=======
    std::string empty_data_request("{\"PaymentID\":\"\"}");
    res = client.serve_json_res(reject_sale_url, empty_data_request);
>>>>>>> 51ef46f3
    response.load(res.data(), res.length());
    error_response = response.get<ErrorResponse>();
    EXPECT_EQ(ERROR_PAYMENT_ID_INVALID, error_response.code);
    EXPECT_EQ(MESSAGE_PAYMENT_ID_INVALID, error_response.message);

<<<<<<< HEAD
    std::string wrong_data_request("{\\\"PaymentID\\\":\\\"zzzzzzzzzzzzzzzzzzz\\\"}");
    res = send_request(pay_status_url, wrong_data_request);
    response.load(res.data(), res.length());
    error_response = response.get<ErrorResponse>();
    EXPECT_EQ(ERROR_PAYMENT_ID_INVALID, error_response.code);
    EXPECT_EQ(MESSAGE_PAYMENT_ID_INVALID, error_response.message);
}

TEST_F(GraftServerTest, testRejectPayRequest)
{
    std::string reject_pay_url(dapi_url + "/reject_pay");
    graft::Input response;
    std::string res;
    ErrorResponse error_response;

    std::string empty_data_request("{\\\"PaymentID\\\":\\\"\\\"}");
    res = send_request(reject_pay_url, empty_data_request);
=======
    std::string wrong_data_request("{\"PaymentID\":\"zzzzzzzzzzzzzzzzzzz\"}");
    res = client.serve_json_res(reject_sale_url, wrong_data_request);
>>>>>>> 51ef46f3
    response.load(res.data(), res.length());
    error_response = response.get<ErrorResponse>();
    EXPECT_EQ(ERROR_PAYMENT_ID_INVALID, error_response.code);
    EXPECT_EQ(MESSAGE_PAYMENT_ID_INVALID, error_response.message);

    std::string wrong_data_request("{\\\"PaymentID\\\":\\\"zzzzzzzzzzzzzzzzzzz\\\"}");
    res = send_request(reject_pay_url, wrong_data_request);
    response.load(res.data(), res.length());
    error_response = response.get<ErrorResponse>();
    EXPECT_EQ(ERROR_PAYMENT_ID_INVALID, error_response.code);
    EXPECT_EQ(MESSAGE_PAYMENT_ID_INVALID, error_response.message);
}

TEST_F(GraftServerTest, testRTARejectSaleFlow)
{
    graft::Input response;
    std::string res;

    std::string sale_url(dapi_url + "/sale");
    graft::SaleResponse sale_response;
    std::string correct_sale_request("{\"Address\":\"F4TD8JVFx2xWLeL3qwSmxLWVcPbmfUM1PanF2VPnQ7Ep2LjQCVncxqH3EZ3XCCuqQci5xi5GCYR7KRoytradoJg71DdfXpz\",\"SaleDetails\":\"dddd\",\"Amount\":\"10.0\"}");
    res = client.serve_json_res(sale_url, correct_sale_request);
    response.load(res.data(), res.length());
    sale_response = response.get<graft::SaleResponse>();
    EXPECT_EQ(36, sale_response.PaymentID.length());
    ASSERT_FALSE(sale_response.BlockNumber < 0); //TODO: Change to `BlockNumber <= 0`

    std::string sale_status_url(dapi_url + "/sale_status");
    graft::SaleStatusResponse sale_status_response;
    std::string sale_status_request("{\"PaymentID\":\"" + sale_response.PaymentID + "\"}");
    res = client.serve_json_res(sale_status_url, sale_status_request);
    response.load(res.data(), res.length());
    sale_status_response = response.get<graft::SaleStatusResponse>();
    EXPECT_EQ(static_cast<int>(graft::RTAStatus::Waiting), sale_status_response.Status);

<<<<<<< HEAD
    std::string reject_sale_url(dapi_url + "/reject_sale");
    graft::RejectSaleResponse reject_sale_response;
    std::string reject_sale_request("{\\\"PaymentID\\\":\\\"" + sale_response.PaymentID + "\\\"}");
    res = send_request(reject_sale_url, reject_sale_request);
=======
    std::string correct_request("{\"PaymentID\":\"" + sale_response.PaymentID + "\"}");
    res = client.serve_json_res(reject_sale_url, correct_request);
>>>>>>> 51ef46f3
    response.load(res.data(), res.length());
    reject_sale_response = response.get<graft::RejectSaleResponse>();
    EXPECT_EQ(STATUS_OK, reject_sale_response.Result);

    res = client.serve_json_res(sale_status_url, sale_status_request);
    response.load(res.data(), res.length());
    sale_status_response = response.get<graft::SaleStatusResponse>();
    EXPECT_EQ(static_cast<int>(graft::RTAStatus::RejectedByPOS), sale_status_response.Status);
}
<<<<<<< HEAD

TEST_F(GraftServerTest, testRTARejectPayFlow)
{
    graft::Input response;
    std::string res;

    std::string wallet_address("F4TD8JVFx2xWLeL3qwSmxLWVcPbmfUM1PanF2VPnQ7Ep2LjQCVncxqH3EZ3XCCuqQci5xi5GCYR7KRoytradoJg71DdfXpz");
    std::string details("22222222222222222222");
    std::string amount("10.0");

    std::string sale_url(dapi_url + "/sale");
    std::string correct_sale_request("{\\\"Address\\\":\\\"" + wallet_address
                                     + "\\\",\\\"SaleDetails\\\":\\\"" + details
                                     + "\\\",\\\"Amount\\\":\\\"" + amount + "\\\"}");
    res = send_request(sale_url, correct_sale_request);
    response.load(res.data(), res.length());
    graft::SaleResponse sale_response = response.get<graft::SaleResponse>();
    EXPECT_EQ(36, sale_response.PaymentID.length());
    ASSERT_FALSE(sale_response.BlockNumber < 0); //TODO: Change to `BlockNumber <= 0`

    std::string sale_status_url(dapi_url + "/sale_status");
    graft::SaleStatusResponse sale_status_response;
    std::string sale_status_request("{\\\"PaymentID\\\":\\\"" + sale_response.PaymentID + "\\\"}");
    res = send_request(sale_status_url, sale_status_request);
    response.load(res.data(), res.length());
    sale_status_response = response.get<graft::SaleStatusResponse>();
    EXPECT_EQ(static_cast<int>(graft::RTAStatus::Waiting), sale_status_response.Status);

    std::string sale_details_url(dapi_url + "/sale_details");
    std::string sale_details_request("{\\\"PaymentID\\\":\\\"" + sale_response.PaymentID + "\\\"}");
    res = send_request(sale_details_url, sale_details_request);
    response.load(res.data(), res.length());
    graft::SaleDetailsResponse sale_details_response = response.get<graft::SaleDetailsResponse>();
    EXPECT_EQ(details, sale_details_response.Details);

    std::string reject_pay_url(dapi_url + "/reject_pay");
    graft::RejectPayResponse reject_pay_response;
    std::string reject_sale_request("{\\\"PaymentID\\\":\\\"" + sale_response.PaymentID + "\\\"}");
    res = send_request(reject_pay_url, reject_sale_request);
    response.load(res.data(), res.length());
    reject_pay_response = response.get<graft::RejectPayResponse>();
    EXPECT_EQ(STATUS_OK, reject_pay_response.Result);

    std::string pay_status_url(dapi_url + "/pay_status");
    graft::PayStatusResponse pay_status_response;
    std::string pay_status_request("{\\\"PaymentID\\\":\\\"" + sale_response.PaymentID + "\\\"}");
    res = send_request(pay_status_url, pay_status_request);
    response.load(res.data(), res.length());
    pay_status_response = response.get<graft::PayStatusResponse>();
    EXPECT_EQ(static_cast<int>(graft::RTAStatus::RejectedByWallet), pay_status_response.Status);
}

TEST_F(GraftServerTest, testRTAFailedPayment)
{
    graft::Input response;
    std::string res;
    ErrorResponse error_response;

    std::string sale_url(dapi_url + "/sale");
    graft::SaleResponse sale_response;
    std::string correct_sale_request("{\\\"Address\\\":\\\"F4TD8JVFx2xWLeL3qwSmxLWVcPbmfUM1PanF2VPnQ7Ep2LjQCVncxqH3EZ3XCCuqQci5xi5GCYR7KRoytradoJg71DdfXpz\\\",\\\"SaleDetails\\\":\\\"dddd\\\",\\\"Amount\\\":\\\"10.0\\\"}");
    res = send_request(sale_url, correct_sale_request);
    response.load(res.data(), res.length());
    sale_response = response.get<graft::SaleResponse>();
    EXPECT_EQ(36, sale_response.PaymentID.length());
    ASSERT_FALSE(sale_response.BlockNumber < 0); //TODO: Change to `BlockNumber <= 0`

    std::string reject_sale_url(dapi_url + "/reject_sale");
    graft::RejectSaleResponse reject_sale_response;
    std::string reject_sale_request("{\\\"PaymentID\\\":\\\"" + sale_response.PaymentID + "\\\"}");
    res = send_request(reject_sale_url, reject_sale_request);
    response.load(res.data(), res.length());
    reject_sale_response = response.get<graft::RejectSaleResponse>();
    EXPECT_EQ(STATUS_OK, reject_sale_response.Result);

    std::string sale_details_url(dapi_url + "/sale_details");
    std::string sale_details_request("{\\\"PaymentID\\\":\\\"" + sale_response.PaymentID + "\\\"}");
    res = send_request(sale_details_url, sale_details_request);
    response.load(res.data(), res.length());
    error_response = response.get<ErrorResponse>();
    EXPECT_EQ(ERROR_RTA_FAILED, error_response.code);
    EXPECT_EQ(MESSAGE_RTA_FAILED, error_response.message);

    std::string pay_url(dapi_url + "/pay");
    std::string wallet_address("F4TD8JVFx2xWLeL3qwSmxLWVcPbmfUM1PanF2VPnQ7Ep2LjQCVncxqH3EZ3XCCuqQci5xi5GCYR7KRoytradoJg71DdfXpz");
    std::string amount("10.0");
    std::string pay_request("{\\\"Address\\\":\\\"" + wallet_address
                            + "\\\",\\\"BlockNumber\\\":0,\\\"PaymentID\\\":\\\""
                            + sale_response.PaymentID
                            + "\\\",\\\"Amount\\\":\\\"" + amount + "\\\"}");
    res = send_request(pay_url, pay_request);
    response.load(res.data(), res.length());
    error_response = response.get<ErrorResponse>();
    EXPECT_EQ(ERROR_RTA_FAILED, error_response.code);
    EXPECT_EQ(MESSAGE_RTA_FAILED, error_response.message);
}

TEST_F(GraftServerTest, testRTACompletedPayment)
{
    graft::Input response;
    std::string res;
    ErrorResponse error_response;

    std::string wallet_address("F4TD8JVFx2xWLeL3qwSmxLWVcPbmfUM1PanF2VPnQ7Ep2LjQCVncxqH3EZ3XCCuqQci5xi5GCYR7KRoytradoJg71DdfXpz");
    std::string details("22222222222222222222");
    std::string amount("10.0");

    std::string sale_url(dapi_url + "/sale");
    std::string correct_sale_request("{\\\"Address\\\":\\\"" + wallet_address
                                     + "\\\",\\\"SaleDetails\\\":\\\"" + details
                                     + "\\\",\\\"Amount\\\":\\\"" + amount + "\\\"}");
    res = send_request(sale_url, correct_sale_request);
    response.load(res.data(), res.length());
    graft::SaleResponse sale_response = response.get<graft::SaleResponse>();
    EXPECT_EQ(36, sale_response.PaymentID.length());
    ASSERT_FALSE(sale_response.BlockNumber < 0); //TODO: Change to `BlockNumber <= 0`

    std::string pay_url(dapi_url + "/pay");
    std::string pay_request("{\\\"Address\\\":\\\"" + wallet_address
                            + "\\\",\\\"BlockNumber\\\":0,\\\"PaymentID\\\":\\\""
                            + sale_response.PaymentID
                            + "\\\",\\\"Amount\\\":\\\"" + amount + "\\\"}");
    res = send_request(pay_url, pay_request);
    response.load(res.data(), res.length());
    graft::PayResponse pay_response = response.get<graft::PayResponse>();
    EXPECT_EQ(STATUS_OK, pay_response.Result);

    std::string sale_details_url(dapi_url + "/sale_details");
    std::string sale_details_request("{\\\"PaymentID\\\":\\\"" + sale_response.PaymentID + "\\\"}");
    res = send_request(sale_details_url, sale_details_request);
    response.load(res.data(), res.length());
    error_response = response.get<ErrorResponse>();
    EXPECT_EQ(ERROR_RTA_COMPLETED, error_response.code);
    EXPECT_EQ(MESSAGE_RTA_COMPLETED, error_response.message);

    res = send_request(pay_url, pay_request);
    response.load(res.data(), res.length());
    error_response = response.get<ErrorResponse>();
    EXPECT_EQ(ERROR_RTA_COMPLETED, error_response.code);
    EXPECT_EQ(MESSAGE_RTA_COMPLETED, error_response.message);
}

TEST_F(GraftServerTest, testRTAFullFlow)
{
    graft::Input response;
    std::string res;

    std::string wallet_address("F4TD8JVFx2xWLeL3qwSmxLWVcPbmfUM1PanF2VPnQ7Ep2LjQCVncxqH3EZ3XCCuqQci5xi5GCYR7KRoytradoJg71DdfXpz");
    std::string details("22222222222222222222");
    std::string amount("10.0");

    std::string sale_url(dapi_url + "/sale");
    std::string correct_sale_request("{\\\"Address\\\":\\\"" + wallet_address
                                     + "\\\",\\\"SaleDetails\\\":\\\"" + details
                                     + "\\\",\\\"Amount\\\":\\\"" + amount + "\\\"}");
    res = send_request(sale_url, correct_sale_request);
    response.load(res.data(), res.length());
    graft::SaleResponse sale_response = response.get<graft::SaleResponse>();
    EXPECT_EQ(36, sale_response.PaymentID.length());
    ASSERT_FALSE(sale_response.BlockNumber < 0); //TODO: Change to `BlockNumber <= 0`

    std::string sale_status_url(dapi_url + "/sale_status");
    std::string sale_status_request("{\\\"PaymentID\\\":\\\"" + sale_response.PaymentID + "\\\"}");
    res = send_request(sale_status_url, sale_status_request);
    response.load(res.data(), res.length());
    graft::SaleStatusResponse sale_status_response = response.get<graft::SaleStatusResponse>();
    EXPECT_EQ(static_cast<int>(graft::RTAStatus::Waiting), sale_status_response.Status);

    std::string sale_details_url(dapi_url + "/sale_details");
    std::string sale_details_request("{\\\"PaymentID\\\":\\\"" + sale_response.PaymentID + "\\\"}");
    res = send_request(sale_details_url, sale_details_request);
    response.load(res.data(), res.length());
    graft::SaleDetailsResponse sale_details_response = response.get<graft::SaleDetailsResponse>();
    EXPECT_EQ(details, sale_details_response.Details);

    std::string pay_url(dapi_url + "/pay");
    std::string pay_request("{\\\"Address\\\":\\\"" + wallet_address
                            + "\\\",\\\"BlockNumber\\\":0,\\\"PaymentID\\\":\\\""
                            + sale_response.PaymentID
                            + "\\\",\\\"Amount\\\":\\\"" + amount + "\\\"}");
    res = send_request(pay_url, pay_request);
    response.load(res.data(), res.length());
    graft::PayResponse pay_response = response.get<graft::PayResponse>();
    EXPECT_EQ(STATUS_OK, pay_response.Result);

    std::string pay_status_url(dapi_url + "/pay_status");
    graft::PayStatusResponse pay_status_response;
    std::string pay_status_request("{\\\"PaymentID\\\":\\\"" + sale_response.PaymentID + "\\\"}");
    res = send_request(pay_status_url, pay_status_request);
    response.load(res.data(), res.length());
    pay_status_response = response.get<graft::PayStatusResponse>();
    EXPECT_EQ(static_cast<int>(graft::RTAStatus::Success), pay_status_response.Status);

    res = send_request(sale_status_url, sale_status_request);
    response.load(res.data(), res.length());
    sale_status_response = response.get<graft::SaleStatusResponse>();
    EXPECT_EQ(static_cast<int>(graft::RTAStatus::Success), sale_status_response.Status);
}

/* TODO: crash on this
        client.serve((uri_base+uri).c_str(),
                     "Content-Type: text/plain\r\n",
                     body.c_str());
*/
=======
>>>>>>> 51ef46f3
<|MERGE_RESOLUTION|>--- conflicted
+++ resolved
@@ -767,44 +767,29 @@
     ErrorResponse error_response;
     Client client;
 
-<<<<<<< HEAD
     std::string wallet_address("F4TD8JVFx2xWLeL3qwSmxLWVcPbmfUM1PanF2VPnQ7Ep2LjQCVncxqH3EZ3XCCuqQci5xi5GCYR7KRoytradoJg71DdfXpz");
 
-    std::string empty_data_request("{\\\"Address\\\":\\\"\\\",\\\"SaleDetails\\\":\\\"\\\",\\\"Amount\\\":\\\"10.0\\\"}");
-    res = send_request(sale_url, empty_data_request);
-=======
     std::string empty_data_request("{\"Address\":\"\",\"SaleDetails\":\"\",\"Amount\":\"10.0\"}");
     res = client.serve_json_res(sale_url, empty_data_request);
->>>>>>> 51ef46f3
     response.load(res.data(), res.length());
     error_response = response.get<ErrorResponse>();
     EXPECT_EQ(ERROR_INVALID_PARAMS, error_response.code);
     EXPECT_EQ(MESSAGE_INVALID_PARAMS, error_response.message);
 
-<<<<<<< HEAD
-    std::string error_balance_request("{\\\"Address\\\":\\\"" + wallet_address
-                                      + "\\\",\\\"SaleDetails\\\":\\\"\\\",\\\"Amount\\\":\\\"fffffffff\\\"}");
-    res = send_request(sale_url, error_balance_request);
-=======
-    std::string error_balance_request("{\"Address\":\"F4TD8JVFx2xWLeL3qwSmxLWVcPbmfUM1PanF2VPnQ7Ep2LjQCVncxqH3EZ3XCCuqQci5xi5GCYR7KRoytradoJg71DdfXpz\",\"SaleDetails\":\"\",\"Amount\":\"fffffffff\"}");
+    std::string error_balance_request("{\"Address\":\"" + wallet_address
+                                      + "\",\"SaleDetails\":\"\",\"Amount\":\"fffffffff\"}");
     res = client.serve_json_res(sale_url, error_balance_request);
->>>>>>> 51ef46f3
     response.load(res.data(), res.length());
     error_response = response.get<ErrorResponse>();
     EXPECT_EQ(ERROR_AMOUNT_INVALID, error_response.code);
     EXPECT_EQ(MESSAGE_AMOUNT_INVALID, error_response.message);
 
-<<<<<<< HEAD
     std::string custom_pid("test");
 
-    std::string custom_pid_request("{\\\"Address\\\":\\\"" + wallet_address
-                                   + "\\\",\\\"SaleDetails\\\":\\\"\\\",\\\"PaymentID\\\":\\\""
-                                   + custom_pid + "\\\",\\\"Amount\\\":\\\"10.0\\\"}");
-    res = send_request(sale_url, custom_pid_request);
-=======
-    std::string correct_request("{\"Address\":\"F4TD8JVFx2xWLeL3qwSmxLWVcPbmfUM1PanF2VPnQ7Ep2LjQCVncxqH3EZ3XCCuqQci5xi5GCYR7KRoytradoJg71DdfXpz\",\"SaleDetails\":\"dddd\",\"Amount\":\"10.0\"}");
-    res = client.serve_json_res(sale_url, correct_request);
->>>>>>> 51ef46f3
+    std::string custom_pid_request("{\"Address\":\"" + wallet_address
+                                   + "\",\"SaleDetails\":\"\",\"PaymentID\":\""
+                                   + custom_pid + "\",\"Amount\":\"10.0\"}");
+    res = client.serve_json_res(sale_url, custom_pid_request);
     response.load(res.data(), res.length());
     graft::SaleResponse sale_response = response.get<graft::SaleResponse>();
     EXPECT_EQ(custom_pid, sale_response.PaymentID);
@@ -839,16 +824,17 @@
     graft::Input response;
     std::string res;
     ErrorResponse error_response;
+    Client client;
 
     std::string empty_data_request("{\\\"PaymentID\\\":\\\"\\\"}");
-    res = send_request(reject_sale_url, empty_data_request);
+    res = client.serve_json_res(reject_sale_url, empty_data_request);
     response.load(res.data(), res.length());
     error_response = response.get<ErrorResponse>();
     EXPECT_EQ(ERROR_PAYMENT_ID_INVALID, error_response.code);
     EXPECT_EQ(MESSAGE_PAYMENT_ID_INVALID, error_response.message);
 
     std::string wrong_data_request("{\\\"PaymentID\\\":\\\"zzzzzzzzzzzzzzzzzzz\\\"}");
-    res = send_request(reject_sale_url, wrong_data_request);
+    res = client.serve_json_res(reject_sale_url, wrong_data_request);
     response.load(res.data(), res.length());
     error_response = response.get<ErrorResponse>();
     EXPECT_EQ(ERROR_PAYMENT_ID_INVALID, error_response.code);
@@ -861,16 +847,17 @@
     graft::Input response;
     std::string res;
     ErrorResponse error_response;
+    Client client;
 
     std::string empty_data_request("{\\\"PaymentID\\\":\\\"\\\"}");
-    res = send_request(sale_details_url, empty_data_request);
+    res = client.serve_json_res(sale_details_url, empty_data_request);
     response.load(res.data(), res.length());
     error_response = response.get<ErrorResponse>();
     EXPECT_EQ(ERROR_PAYMENT_ID_INVALID, error_response.code);
     EXPECT_EQ(MESSAGE_PAYMENT_ID_INVALID, error_response.message);
 
     std::string wrong_data_request("{\\\"PaymentID\\\":\\\"zzzzzzzzzzzzzzzzzzz\\\"}");
-    res = send_request(sale_details_url, wrong_data_request);
+    res = client.serve_json_res(sale_details_url, wrong_data_request);
     response.load(res.data(), res.length());
     error_response = response.get<ErrorResponse>();
     EXPECT_EQ(ERROR_PAYMENT_ID_INVALID, error_response.code);
@@ -883,15 +870,16 @@
     graft::Input response;
     std::string res;
     ErrorResponse error_response;
+    Client client;
 
     std::string amount("10.0");
 
     std::string empty_wallet_address("");
     std::string empty_payment_id("");
-    std::string empty_data_request("{\\\"Address\\\":\\\"" + empty_wallet_address
-                                   + "\\\",\\\"BlockNumber\\\":0,\\\"PaymentID\\\":\\\"" + empty_payment_id
-                                   + "\\\",\\\"Amount\\\":\\\"" + amount + "\\\"}");
-    res = send_request(pay_url, empty_data_request);
+    std::string empty_data_request("{\"Address\":\"" + empty_wallet_address
+                                   + "\",\"BlockNumber\":0,\"PaymentID\":\"" + empty_payment_id
+                                   + "\",\"Amount\":\"" + amount + "\"}");
+    res = client.serve_json_res(pay_url, empty_data_request);
     response.load(res.data(), res.length());
     error_response = response.get<ErrorResponse>();
     EXPECT_EQ(ERROR_INVALID_PARAMS, error_response.code);
@@ -901,10 +889,10 @@
     std::string payment_id("22222222222222222222");
 
     std::string empty_amount("");
-    std::string empty_balance_request("{\\\"Address\\\":\\\"" + wallet_address
-                                      + "\\\",\\\"BlockNumber\\\":0,\\\"PaymentID\\\":\\\"" + payment_id
-                                      + "\\\",\\\"Amount\\\":\\\"" + empty_amount + "\\\"}");
-    res = send_request(pay_url, empty_balance_request);
+    std::string empty_balance_request("{\"Address\":\"" + wallet_address
+                                      + "\",\"BlockNumber\":0,\"PaymentID\":\"" + payment_id
+                                      + "\",\"Amount\":\"" + empty_amount + "\"}");
+    res = client.serve_json_res(pay_url, empty_balance_request);
     response.load(res.data(), res.length());
     error_response = response.get<ErrorResponse>();
     EXPECT_EQ(ERROR_INVALID_PARAMS, error_response.code);
@@ -912,29 +900,19 @@
 
     std::string sale_url(dapi_url + "/sale");
     graft::SaleResponse sale_response;
-<<<<<<< HEAD
-    std::string correct_sale_request("{\\\"Address\\\":\\\"" + wallet_address
-                                     + "\\\",\\\"SaleDetails\\\":\\\"dddd\\\",\\\"Amount\\\":\\\"10.0\\\"}");
-    res = send_request(sale_url, correct_sale_request);
-=======
-    std::string correct_sale_request("{\"Address\":\"F4TD8JVFx2xWLeL3qwSmxLWVcPbmfUM1PanF2VPnQ7Ep2LjQCVncxqH3EZ3XCCuqQci5xi5GCYR7KRoytradoJg71DdfXpz\",\"SaleDetails\":\"dddd\",\"Amount\":\"10.0\"}");
+    std::string correct_sale_request("{\"Address\":\"" + wallet_address
+                                     + "\",\"SaleDetails\":\"dddd\",\"Amount\":\"10.0\"}");
     res = client.serve_json_res(sale_url, correct_sale_request);
->>>>>>> 51ef46f3
     response.load(res.data(), res.length());
     sale_response = response.get<graft::SaleResponse>();
     EXPECT_EQ(36, sale_response.PaymentID.length());
     ASSERT_FALSE(sale_response.BlockNumber < 0); //TODO: Change to `BlockNumber <= 0`
 
-<<<<<<< HEAD
     std::string error_amount("ggggg");
-    std::string error_balance_request("{\\\"Address\\\":\\\"" + wallet_address
-                                      + "\\\",\\\"BlockNumber\\\":0,\\\"PaymentID\\\":\\\"" + sale_response.PaymentID
-                                      + "\\\",\\\"Amount\\\":\\\"" + error_amount + "\\\"}");
-    res = send_request(pay_url, error_balance_request);
-=======
-    std::string correct_request("{\"PaymentID\":\"" + sale_response.PaymentID + "\"}");
-    res = client.serve_json_res(sale_status_url, correct_request);
->>>>>>> 51ef46f3
+    std::string error_balance_request("{\"Address\":\"" + wallet_address
+                                      + "\",\"BlockNumber\":0,\"PaymentID\":\"" + sale_response.PaymentID
+                                      + "\",\"Amount\":\"" + error_amount + "\"}");
+    res = client.serve_json_res(pay_url, error_balance_request);
     response.load(res.data(), res.length());
     error_response = response.get<ErrorResponse>();
     EXPECT_EQ(ERROR_AMOUNT_INVALID, error_response.code);
@@ -949,21 +927,15 @@
     ErrorResponse error_response;
     Client client;
 
-<<<<<<< HEAD
-    std::string empty_data_request("{\\\"PaymentID\\\":\\\"\\\"}");
-    res = send_request(pay_status_url, empty_data_request);
-=======
     std::string empty_data_request("{\"PaymentID\":\"\"}");
-    res = client.serve_json_res(reject_sale_url, empty_data_request);
->>>>>>> 51ef46f3
+    res = client.serve_json_res(pay_status_url, empty_data_request);
     response.load(res.data(), res.length());
     error_response = response.get<ErrorResponse>();
     EXPECT_EQ(ERROR_PAYMENT_ID_INVALID, error_response.code);
     EXPECT_EQ(MESSAGE_PAYMENT_ID_INVALID, error_response.message);
 
-<<<<<<< HEAD
-    std::string wrong_data_request("{\\\"PaymentID\\\":\\\"zzzzzzzzzzzzzzzzzzz\\\"}");
-    res = send_request(pay_status_url, wrong_data_request);
+    std::string wrong_data_request("{\"PaymentID\":\"zzzzzzzzzzzzzzzzzzz\"}");
+    res = client.serve_json_res(pay_status_url, wrong_data_request);
     response.load(res.data(), res.length());
     error_response = response.get<ErrorResponse>();
     EXPECT_EQ(ERROR_PAYMENT_ID_INVALID, error_response.code);
@@ -976,20 +948,17 @@
     graft::Input response;
     std::string res;
     ErrorResponse error_response;
-
-    std::string empty_data_request("{\\\"PaymentID\\\":\\\"\\\"}");
-    res = send_request(reject_pay_url, empty_data_request);
-=======
-    std::string wrong_data_request("{\"PaymentID\":\"zzzzzzzzzzzzzzzzzzz\"}");
-    res = client.serve_json_res(reject_sale_url, wrong_data_request);
->>>>>>> 51ef46f3
+    Client client;
+
+    std::string empty_data_request("{\"PaymentID\":\"\"}");
+    res = client.serve_json_res(reject_pay_url, empty_data_request);
     response.load(res.data(), res.length());
     error_response = response.get<ErrorResponse>();
     EXPECT_EQ(ERROR_PAYMENT_ID_INVALID, error_response.code);
     EXPECT_EQ(MESSAGE_PAYMENT_ID_INVALID, error_response.message);
 
-    std::string wrong_data_request("{\\\"PaymentID\\\":\\\"zzzzzzzzzzzzzzzzzzz\\\"}");
-    res = send_request(reject_pay_url, wrong_data_request);
+    std::string wrong_data_request("{\"PaymentID\":\"zzzzzzzzzzzzzzzzzzz\"}");
+    res = client.serve_json_res(reject_pay_url, wrong_data_request);
     response.load(res.data(), res.length());
     error_response = response.get<ErrorResponse>();
     EXPECT_EQ(ERROR_PAYMENT_ID_INVALID, error_response.code);
@@ -1000,6 +969,7 @@
 {
     graft::Input response;
     std::string res;
+    Client client;
 
     std::string sale_url(dapi_url + "/sale");
     graft::SaleResponse sale_response;
@@ -1018,15 +988,10 @@
     sale_status_response = response.get<graft::SaleStatusResponse>();
     EXPECT_EQ(static_cast<int>(graft::RTAStatus::Waiting), sale_status_response.Status);
 
-<<<<<<< HEAD
     std::string reject_sale_url(dapi_url + "/reject_sale");
     graft::RejectSaleResponse reject_sale_response;
-    std::string reject_sale_request("{\\\"PaymentID\\\":\\\"" + sale_response.PaymentID + "\\\"}");
-    res = send_request(reject_sale_url, reject_sale_request);
-=======
-    std::string correct_request("{\"PaymentID\":\"" + sale_response.PaymentID + "\"}");
-    res = client.serve_json_res(reject_sale_url, correct_request);
->>>>>>> 51ef46f3
+    std::string reject_sale_request("{\"PaymentID\":\"" + sale_response.PaymentID + "\"}");
+    res = client.serve_json_res(reject_sale_url, reject_sale_request);
     response.load(res.data(), res.length());
     reject_sale_response = response.get<graft::RejectSaleResponse>();
     EXPECT_EQ(STATUS_OK, reject_sale_response.Result);
@@ -1036,7 +1001,6 @@
     sale_status_response = response.get<graft::SaleStatusResponse>();
     EXPECT_EQ(static_cast<int>(graft::RTAStatus::RejectedByPOS), sale_status_response.Status);
 }
-<<<<<<< HEAD
 
 TEST_F(GraftServerTest, testRTARejectPayFlow)
 {
@@ -1234,12 +1198,4 @@
     response.load(res.data(), res.length());
     sale_status_response = response.get<graft::SaleStatusResponse>();
     EXPECT_EQ(static_cast<int>(graft::RTAStatus::Success), sale_status_response.Status);
-}
-
-/* TODO: crash on this
-        client.serve((uri_base+uri).c_str(),
-                     "Content-Type: text/plain\r\n",
-                     body.c_str());
-*/
-=======
->>>>>>> 51ef46f3
+}