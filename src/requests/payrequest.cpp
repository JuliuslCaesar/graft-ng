#include "payrequest.h"
#include "requestdefines.h"
#include "requesttools.h"
#include "requests/broadcast.h"
#include "requests/multicast.h"
#include "requests/salestatusrequest.h"
#include "requests/authorizertatxrequest.h"
#include "rta/supernode.h"
#include "rta/fullsupernodelist.h"
#include "inout.h"
#include "jsonrpc.h"

#include <misc_log_ex.h>

namespace graft {


enum class PayHandlerState : int
{
    ClientRequest = 0,
    TxAuthReply,
    StatusReply
};


Status handleClientPayRequest(const Router::vars_t& vars, const graft::Input& input,
                        graft::Context& ctx, graft::Output& output)
{
    PayRequestJsonRpc req;

    if (!input.get(req)) {
        return errorInvalidParams(output);
    }
    const PayRequest &in = req.params;

    SupernodePtr supernode = ctx.global.get(CONTEXT_KEY_SUPERNODE, SupernodePtr());
    FullSupernodeListPtr fsl = ctx.global.get(CONTEXT_KEY_FULLSUPERNODELIST, FullSupernodeListPtr());
    // we don't really need to check address here, as we supposed to receive transaction
    if (!supernode->validateAddress(in.Address, supernode->testnet())) {
        return errorInvalidAddress(output);
    }

    int current_status = ctx.global.get(in.PaymentID + CONTEXT_KEY_STATUS, static_cast<int>(RTAStatus::None));
    if (errorFinishedPayment(current_status, output)) {
        return Status::Error;
    }

    std::vector<SupernodePtr> authSample;
    if (!fsl->buildAuthSample(in.BlockNumber, authSample) || authSample.size() != FullSupernodeList::AUTH_SAMPLE_SIZE) {
        return errorBuildAuthSample(output);
    }

    // TODO: send multicast to /cryptonode/authorize_rta_tx_request
    MulticastRequestJsonRpc cryptonode_req;
    for (const auto & sn : authSample) {
        cryptonode_req.params.receiver_addresses.push_back(sn->walletAddress());
    }

    Output innerOut;
    AuthorizeRtaTxRequest authTxReq;
    authTxReq.tx_blob = in.Transaction;
    LOG_PRINT_L0("tx_blob: " << authTxReq.tx_blob);
    innerOut.loadT<serializer::JSON_B64>(authTxReq);
    cryptonode_req.method = "multicast";
    cryptonode_req.params.callback_uri =  "/cryptonode/authorize_rta_tx_request"; // "/method" appended on cryptonode side
    cryptonode_req.params.data = innerOut.data();
    // store payment id as we need it to change the sale/pay state in next call
    ctx.local["payment_id"] = in.PaymentID;
    // TODO: what is the purpose of PayData?
    PayData data(in.Address, in.BlockNumber, in.Amount);
    ctx.global[in.PaymentID + CONTEXT_KEY_PAY] = data;
    ctx.global[in.PaymentID + CONTEXT_KEY_STATUS] = static_cast<int>(RTAStatus::InProgress);

    output.load(cryptonode_req);
    output.path = "/json_rpc/rta";
    LOG_PRINT_L0("calling cryptonode: " << output.uri);
    LOG_PRINT_L0("\t with data: " << output.data());
    return Status::Forward;
}

Status handleTxAuthReply(const Router::vars_t& vars, const graft::Input& input,
                                graft::Context& ctx, graft::Output& output)
{
    // check cryptonode reply
    MulticastResponseFromCryptonodeJsonRpc resp;
    std::string payment_id = ctx.local["payment_id"];

    JsonRpcErrorResponse error;
    if (!input.get(resp) || resp.error.code != 0 || resp.result.status != STATUS_OK) {

        ctx.global.remove(payment_id + CONTEXT_KEY_PAY);
        ctx.global.remove(payment_id + CONTEXT_KEY_STATUS);

        error.error.code = ERROR_INTERNAL_ERROR;
        error.error.message = "Error multicasting request";
        output.load(error);

        return Status::Error;
    }

    SupernodePtr supernode = ctx.global.get(CONTEXT_KEY_SUPERNODE, SupernodePtr());

    int status = ctx.global.get(payment_id + CONTEXT_KEY_STATUS, static_cast<int>((RTAStatus::InProgress)));
    buildBroadcastSaleStatusOutput(payment_id, status, supernode, output);

<<<<<<< HEAD
=======
    // sign message
    std::string msg = payment_id + ":" + to_string(ussb.Status);
    crypto::signature sign;
    supernode->signMessage(msg, sign);
    ussb.signature = epee::string_tools::pod_to_hex(sign);

    Output innerOut;
    innerOut.loadT<serializer::JSON_B64>(ussb);

    // send payload
    BroadcastRequestJsonRpc cryptonode_req;
    cryptonode_req.method = "broadcast";
    cryptonode_req.params.callback_uri = "/cryptonode/update_sale_status";
    cryptonode_req.params.data = innerOut.data();
    output.load(cryptonode_req);
    output.path = "/json_rpc/rta";
    output.load(cryptonode_req);
>>>>>>> d2f2a660
    LOG_PRINT_L0("calling cryptonode: " << output.uri);
    LOG_PRINT_L0("\t with data: " << output.data());

    return Status::Forward;
}

Status handleStatusBroadcastReply(const Router::vars_t& vars, const graft::Input& input,
                                graft::Context& ctx, graft::Output& output)
{

    // TODO: check if cryptonode broadcasted status
    BroadcastResponseFromCryptonodeJsonRpc resp;
    JsonRpcErrorResponse error;
    if (!input.get(resp) || resp.error.code != 0 || resp.result.status != STATUS_OK) {
        error.error.code = ERROR_INTERNAL_ERROR;
        error.error.message = "Error broadcasting request";
        output.load(error);
        return Status::Error;
    }

    // prepare reply to the client
    string payment_id = ctx.local["payment_id"];
    PayResponseJsonRpc out;
    out.result.Result = STATUS_OK;
    output.load(out);
    return Status::Ok;
}


/*!
 * \brief payClientHandler - handles "/dapi/v2.0/pay" request
 * \param vars
 * \param input
 * \param ctx
 * \param output
 * \return
 */
Status payClientHandler(const Router::vars_t& vars, const graft::Input& input,
                        graft::Context& ctx, graft::Output& output)
{
    PayHandlerState state = ctx.local.hasKey(__FUNCTION__) ? ctx.local[__FUNCTION__] : PayHandlerState::ClientRequest;

    // state machine to perform two calls to cryptonode and return result to the client
    switch (state) {
    // client requested "/pay"
    case PayHandlerState::ClientRequest:
        LOG_PRINT_L0("called by client, payload: " << input.data());
        ctx.local[__FUNCTION__] = PayHandlerState::TxAuthReply;
        // call cryptonode's "/rta/multicast" to send sale data to auth sample
        // "handleClientPayRequest" returns Forward;
        return handleClientPayRequest(vars, input, ctx, output);
    case PayHandlerState::TxAuthReply:
        // handle "multicast" response from cryptonode, check it's status, send
        // "sale status" with broadcast to cryptonode
        LOG_PRINT_L0("authorize_rta_tx_request multicast response from cryptonode: " << input.data());
        LOG_PRINT_L0("status: " << (int)ctx.local.getLastStatus());
        ctx.local[__FUNCTION__] = PayHandlerState::StatusReply;
        // handleSameMulticast returns Forward, call performed according traffic capture but after that moment
        // this handler never called again, but it supposed to be "broadcast" reply from cryptonode
        return handleTxAuthReply(vars, input, ctx, output);
    case PayHandlerState::StatusReply:
        // this code never reached and previous output (with "broadcast" request to cryptonode) returned to client
        LOG_PRINT_L0("sale status broadcast response from cryptonode: " << input.data());
        LOG_PRINT_L0("status: " << (int)ctx.local.getLastStatus());
        return handleStatusBroadcastReply(vars, input, ctx, output);
     default:
        LOG_ERROR("Internal error: unhandled state");
        abort();
    };


}

void registerPayRequest(Router &router)
{
    Router::Handler3 h1(nullptr, payClientHandler, nullptr);
    router.addRoute("/pay", METHOD_POST, h1);
}

}<|MERGE_RESOLUTION|>--- conflicted
+++ resolved
@@ -103,26 +103,7 @@
     int status = ctx.global.get(payment_id + CONTEXT_KEY_STATUS, static_cast<int>((RTAStatus::InProgress)));
     buildBroadcastSaleStatusOutput(payment_id, status, supernode, output);
 
-<<<<<<< HEAD
-=======
-    // sign message
-    std::string msg = payment_id + ":" + to_string(ussb.Status);
-    crypto::signature sign;
-    supernode->signMessage(msg, sign);
-    ussb.signature = epee::string_tools::pod_to_hex(sign);
 
-    Output innerOut;
-    innerOut.loadT<serializer::JSON_B64>(ussb);
-
-    // send payload
-    BroadcastRequestJsonRpc cryptonode_req;
-    cryptonode_req.method = "broadcast";
-    cryptonode_req.params.callback_uri = "/cryptonode/update_sale_status";
-    cryptonode_req.params.data = innerOut.data();
-    output.load(cryptonode_req);
-    output.path = "/json_rpc/rta";
-    output.load(cryptonode_req);
->>>>>>> d2f2a660
     LOG_PRINT_L0("calling cryptonode: " << output.uri);
     LOG_PRINT_L0("\t with data: " << output.data());
 
