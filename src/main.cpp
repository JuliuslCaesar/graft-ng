#include "graft_manager.h"
#include "requests.h"

#include <misc_log_ex.h>
#include <boost/program_options.hpp>
#include <boost/property_tree/ini_parser.hpp>
// #include <boost/tokenizer.hpp>
#include <boost/filesystem.hpp>
#include <csignal>

namespace po = boost::program_options;
using namespace std;

namespace graft {
  void setCoapRouters(Manager& m);
  void setHttpRouters(Manager& m);
}

static graft::GraftServer server;
static void signal_handler_stop(int sig_num) {
    LOG_PRINT_L0("Stoping server");
    server.stop();

void addGlobalCtxCleaner(graft::Manager& manager, int ms)
{
    auto cleaner = [](const graft::Router::vars_t& vars, const graft::Input& input, graft::Context& ctx, graft::Output& output)->graft::Status
    {
        graft::Context::GlobalFriend::cleanup(ctx.global);
        return graft::Status::Ok;
    };
    manager.addPeriodicTask(
                graft::Router::Handler3(nullptr, cleaner, nullptr),
                std::chrono::milliseconds(ms)
                );
}

int main(int argc, const char** argv)
{
    std::signal(SIGINT, signal_handler_stop);
    std::signal(SIGTERM, signal_handler_stop);

    int log_level = 1;
    string config_filename;

    try {
        po::options_description desc("Allowed options");
        desc.add_options()
                ("help", "produce help message")
                ("config-file", po::value<string>(), "config filename (config.ini by default)")
                ("log-level", po::value<int>(), "log-level. (3 by default)");

        po::variables_map vm;
        po::store(po::parse_command_line(argc, argv, desc), vm);
        po::notify(vm);

        if (vm.count("help")) {
            cout << desc << "\n";
            return 0;
        }

        if (vm.count("config-file")) {
            config_filename = vm["config-file"].as<string>();
        }
        if (vm.count("log-level")) {
            log_level = vm["log-level"].as<int>();
        }
    }
    catch(exception& e) {
        cerr << "error: " << e.what() << "\n";
        return 1;
    }
    catch(...) {
        cerr << "Exception of unknown type!\n";
    }

    mlog_configure("", true);
    mlog_set_log_level(log_level);
    // load config
    boost::property_tree::ptree config;
    namespace fs = boost::filesystem;

    if (config_filename.empty()) {
        fs::path selfpath = argv[0];
        selfpath = selfpath.remove_filename();
        config_filename  = (selfpath /= "config.ini").string();
    }


    try {
        boost::property_tree::ini_parser::read_ini(config_filename, config);
        // now we have only following parameters
        // [server]
        //  address <IP>:<PORT>
        //  workers-count <integer>
        //  worker-queue-len <integer>
        // [cryptonode]
        //  rpc-address <IP>:<PORT>
        //  p2p-address <IP>:<PORT> #maybe
        // [upstream]
        //  uri_name=uri_value #pairs for uri substitution
        //

        graft::ServerOpts sopts;

        const boost::property_tree::ptree& server_conf = config.get_child("server");
        sopts.http_address = server_conf.get<string>("http-address");
        sopts.coap_address = server_conf.get<string>("coap-address");
        sopts.timer_poll_interval_ms = server_conf.get<int>("timer-poll-interval-ms");
        sopts.http_connection_timeout = server_conf.get<double>("http-connection-timeout");
        sopts.workers_count = server_conf.get<int>("workers-count");
        sopts.worker_queue_len = server_conf.get<int>("worker-queue-len");
        sopts.upstream_request_timeout = server_conf.get<double>("upstream-request-timeout");
        int lru_timeout_ms = server_conf.get<int>("lru-timeout-ms");

        const boost::property_tree::ptree& cryptonode_conf = config.get_child("cryptonode");
        sopts.cryptonode_rpc_address = cryptonode_conf.get<string>("rpc-address");
        //sopts.cryptonode_p2p_address = cryptonode_conf.get<string>("p2p-address");

        const boost::property_tree::ptree& uri_subst_conf = config.get_child("upstream");
        std::for_each(uri_subst_conf.begin(), uri_subst_conf.end(),[&uri_subst_conf](auto it)
        {
            std::string name(it.first);
            std::string val(uri_subst_conf.get<string>(name));
            graft::OutHttp::uri_substitutions.insert({std::move(name), std::move(val)});
        });

        graft::Manager manager(sopts);

        addGlobalCtxCleaner(manager, lru_timeout_ms);

        graft::setCoapRouters(manager);
        graft::setHttpRouters(manager);
        manager.enableRouting();

<<<<<<< HEAD
        {//check conflicts in routes
            std::string s = manager.dbgCheckConflictRoutes();
            if(!s.empty())
            {
                std::cout << std::endl << "==> manager.dbgDumpRouters()" << std::endl;
                std::cout << manager.dbgDumpRouters();

                //if you really need dump of r3tree uncomment two following lines
                //std::cout << std::endl << std::endl << "==> manager.dbgDumpR3Tree()" << std::endl;
                //manager.dbgDumpR3Tree();

                throw std::runtime_error("Routes conflict found:" + s);
            }
        }

        graft::GraftServer server;

=======
>>>>>>> 07b3cb6a
        LOG_PRINT_L0("Starting server on: [http] " << sopts.http_address << ", [coap] " << sopts.coap_address);
        server.serve(manager.get_mg_mgr());

    } catch (const std::exception & e) {
        std::cerr << "Exception thrown: " << e.what() << std::endl;
        return -1;
    }

    return 0;
}<|MERGE_RESOLUTION|>--- conflicted
+++ resolved
@@ -17,9 +17,11 @@
 }
 
 static graft::GraftServer server;
-static void signal_handler_stop(int sig_num) {
+static void signal_handler_stop(int sig_num)
+{
     LOG_PRINT_L0("Stoping server");
     server.stop();
+}
 
 void addGlobalCtxCleaner(graft::Manager& manager, int ms)
 {
@@ -132,7 +134,6 @@
         graft::setHttpRouters(manager);
         manager.enableRouting();
 
-<<<<<<< HEAD
         {//check conflicts in routes
             std::string s = manager.dbgCheckConflictRoutes();
             if(!s.empty())
@@ -148,10 +149,6 @@
             }
         }
 
-        graft::GraftServer server;
-
-=======
->>>>>>> 07b3cb6a
         LOG_PRINT_L0("Starting server on: [http] " << sopts.http_address << ", [coap] " << sopts.coap_address);
         server.serve(manager.get_mg_mgr());
 
