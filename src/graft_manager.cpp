--- conflicted
+++ resolved
@@ -370,35 +370,29 @@
 {
     ServerOpts& opts = Manager::from(mgr)->get_opts();
 
-<<<<<<< HEAD
-    mg_connection* nc = mg_bind(mgr, opts.http_address.c_str(), ev_handler);
-    if (!nc) {
-        // TODO: make it crossplatform
-        throw std::runtime_error(strerror(errno));
-    }
-
-    mg_set_protocol_http_websocket(nc);
-=======
     mg_connection *nc_http = mg_bind(mgr, opts.http_address.c_str(), ev_handler_http),
                   *nc_coap = mg_bind(mgr, opts.coap_address.c_str(), ev_handler_coap);
 
+    if (!nc_http)
+       throw std::runtime_error(std::string("Failed to bind socket ") + opts.http_address + ": " + strerror(errno));
+
+
+    if (!nc_coap)
+       throw std::runtime_error(std::string("Failed to bind socket ") + opts.coap_address + ": " + strerror(errno));
+
+
     mg_set_protocol_http_websocket(nc_http);
     mg_set_protocol_coap(nc_coap);
 
->>>>>>> 4bdf9bfe
+
 #ifdef OPT_BUILD_TESTS
     ready = true;
 #endif
     for (;;)
     {
-<<<<<<< HEAD
         mg_mgr_poll(mgr, 1000);
         if (Manager::from(mgr)->stopped())
             break;
-=======
-        mg_mgr_poll(mgr, 10000);
-        if(Manager::from(mgr)->exit) break;
->>>>>>> 4bdf9bfe
     }
     mg_mgr_free(mgr);
 }
