#include <string.h>

#include "graft_manager.h"
#include "router.h"
#include <sstream>

namespace graft {

#ifdef OPT_BUILD_TESTS
std::atomic_bool GraftServer::ready;
#endif


void Manager::sendCrypton(ClientRequest_ptr cr)
{
    ++m_cntCryptoNodeSender;
    CryptoNodeSender::Ptr cns = CryptoNodeSender::Create();
    cns->send(*this, cr);
}

void Manager::sendToThreadPool(ClientRequest_ptr cr)
{
    assert(m_cntJobDone <= m_cntJobSent);
    if(m_cntJobSent - m_cntJobDone == m_threadPoolInputSize)
    {//check overflow
        cr->onTooBusy();
        return;
    }
    assert(m_cntJobSent - m_cntJobDone < m_threadPoolInputSize);
    ++m_cntJobSent;
    cr->createJob(*this);
}

void Manager::cb_event(mg_mgr *mgr, uint64_t cnt)
{
    Manager::from(mgr)->doWork(cnt);
}

Manager *Manager::from(mg_mgr *mgr)
{
    assert(mgr->user_data);
    return static_cast<Manager*>(mgr->user_data);
}

Manager *Manager::from(mg_connection *cn)
{
    return from(cn->mgr);
}

void Manager::onNewClient(ClientRequest_ptr cr)
{
    ++m_cntClientRequest;
    sendToThreadPool(cr);
}

void Manager::onClientDone(ClientRequest_ptr cr)
{
    ++m_cntClientRequestDone;
}

bool Manager::tryProcessReadyJob()
{
    GJ_ptr gj;
    bool res = get_resQueue().pop(gj);
    if(!res) return res;
    onJobDone(*gj);
    return true;
}

void Manager::processReadyJobBlock()
{
    while(true)
    {
        bool res = tryProcessReadyJob();
        if(res) break;
    }
}

void Manager::initThreadPool(int threadCount, int workersQueueSize)
{
    if(threadCount <= 0) threadCount = std::thread::hardware_concurrency();
    if(workersQueueSize <= 0) workersQueueSize = 32;

    tp::ThreadPoolOptions th_op;
    th_op.setThreadCount(threadCount);
    th_op.setQueueSize(workersQueueSize);
    graft::ThreadPoolX thread_pool(th_op);

    size_t resQueueSize;
    {//nearest ceiling power of 2
        size_t val = th_op.threadCount()*th_op.queueSize();
        size_t bit = 1;
        for(; bit<val; bit <<= 1);
        resQueueSize = bit;
    }

    const size_t maxinputSize = th_op.threadCount()*th_op.queueSize();
    graft::TPResQueue resQueue(resQueueSize);

    setThreadPool(std::move(thread_pool), std::move(resQueue), maxinputSize);
}

void Manager::notifyJobReady()
{
    mg_notify(&m_mgr);
}

void Manager::doWork(uint64_t cnt)
{
    //When multiple threads write to the output queue of the thread pool.
    //It is possible that a hole appears when a thread has not completed to set
    //the cell data in the queue. The hole leads to failure of pop operations.
    //Thus, it is better to process as many cells as we can without waiting when
    //the cell will be filled, instead of basing on the counter.
    //We cannot lose any cell because a notification follows the hole completion.

    while(true)
    {
        bool res = tryProcessReadyJob();
        if(!res) break;
    }
}

void Manager::onJobDone()
{
    ++m_cntJobDone;
}

void Manager::onJobDone(GJ& gj)
{
    gj.get_cr()->onJobDone(&gj);
    onJobDone();
    //gj will be destroyed on exit
}

void Manager::onCryptonDone(CryptoNodeSender& cns)
{
    cns.get_cr()->onCryptonDone(cns);
    ++m_cntCryptoNodeSenderDone;
    //cns will be destroyed on exit
}

void Manager::setThreadPool(ThreadPoolX &&tp, TPResQueue &&rq, uint64_t m_threadPoolInputSize_)
{
    m_threadPool = std::unique_ptr<ThreadPoolX>(new ThreadPoolX(std::move(tp)));
    m_resQueue = std::unique_ptr<TPResQueue>(new TPResQueue(std::move(rq)));
    m_threadPoolInputSize = m_threadPoolInputSize_;
}

void CryptoNodeSender::send(Manager &manager, ClientRequest_ptr cr)
{
    m_cr = cr;

    const ServerOpts& opts = manager.get_c_opts();
    std::string default_uri = opts.cryptonode_rpc_address.c_str();
    Output& output = cr->get_output();
    std::string url = output.makeUri(default_uri);
    std::string extra_headers = output.combine_headers();
    if(extra_headers.empty())
    {
        extra_headers = "Content-Type: application/json\r\n";
    }
    std::string& body = output.body;
    m_crypton = mg_connect_http(manager.get_mg_mgr(), static_ev_handler, url.c_str(),
                             extra_headers.c_str(),
                             (body.empty())? nullptr : body.c_str()); //last nullptr means GET
    assert(m_crypton);
    m_crypton->user_data = this;
<<<<<<< HEAD
    mg_set_timer(m_crypton, mg_time() + opts.cryptonode_request_timeout);
    //len + data
=======
>>>>>>> e5c0b3ef
}

void CryptoNodeSender::ev_handler(mg_connection *crypton, int ev, void *ev_data)
{
    assert(crypton == this->m_crypton);
    switch (ev)
    {
    case MG_EV_CONNECT:
    {
        int& err = *static_cast<int*>(ev_data);
        if(err != 0)
        {
            std::ostringstream ss;
            ss << "cryptonode connect failed: " << strerror(err);
            setError(Status::Error, ss.str().c_str());
            Manager::from(crypton)->onCryptonDone(*this);
            crypton->handler = static_empty_ev_handler;
            releaseItself();
        }
    } break;
    case MG_EV_HTTP_REPLY:
    {
        mg_set_timer(crypton, 0);
        http_message* hm = static_cast<http_message*>(ev_data);
        m_cr->get_input() = *hm;
        setError(Status::Ok);
        crypton->flags |= MG_F_CLOSE_IMMEDIATELY;
        Manager::from(crypton)->onCryptonDone(*this);
        crypton->handler = static_empty_ev_handler;
        releaseItself();
    } break;
    case MG_EV_CLOSE:
    {
        mg_set_timer(crypton, 0);
        setError(Status::Error, "cryptonode connection unexpectedly closed");
        Manager::from(crypton)->onCryptonDone(*this);
        crypton->handler = static_empty_ev_handler;
        releaseItself();
    } break;
    case MG_EV_TIMER:
    {
        mg_set_timer(crypton, 0);
        setError(Status::Error, "cryptonode request timout");
        crypton->flags |= MG_F_CLOSE_IMMEDIATELY;
        Manager::from(crypton)->onCryptonDone(*this);
        crypton->handler = static_empty_ev_handler;
        releaseItself();
    } break;
    default:
        break;
    }
}



void ClientRequest::respondToClientAndDie(const std::string &s)
{
    int code;
    switch(m_ctx.local.getLastStatus())
    {
    case Status::Ok: code = 200; break;
    case Status::InternalError:
    case Status::Error: code = 500; break;
    case Status::Busy: code = 503; break;
    case Status::Drop: code = 400; break;
    default: assert(false); break;
    }
    if(Status::Ok == m_ctx.local.getLastStatus())
    {
        mg_send_head(m_client, code, s.size(), "Content-Type: application/json\r\nConnection: close");
        mg_send(m_client, s.c_str(), s.size());
    }
    else
    {
        mg_http_send_error(m_client, code, s.c_str());
    }
    m_client->flags |= MG_F_SEND_AND_CLOSE;
    m_client->handler = static_empty_ev_handler;
    m_client = nullptr;
    releaseItself();
}

void ClientRequest::onTooBusy()
{
    m_ctx.local.setError("Service Unavailable", Status::Busy);
    respondToClientAndDie("Thread pool overflow");
}

void ClientRequest::createJob(Manager &manager)
{
    if(m_prms.h3.pre_action)
    {
        try
        {
            Status status = m_prms.h3.pre_action(m_prms.vars, m_prms.input, m_ctx, m_output);
            setLastStatus(status);
            if(Status::Ok == status && (m_prms.h3.worker_action || m_prms.h3.post_action)
                    || Status::Forward == status)
            {
                m_prms.input.assign(m_output);
            }
        }
        catch(const std::exception& e)
        {
            setError(e.what());
            m_prms.input.reset();
        }
        catch(...)
        {
            setError("unknown exeption");
            m_prms.input.reset();
        }

        if(Status::Ok != getLastStatus() && Status::Forward != getLastStatus())
        {
            processResult();
            return;
        }
    }

    if(m_prms.h3.worker_action)
    {
        manager.get_threadPool().post(
                    GJ_ptr( get_itself(), &manager.get_resQueue(), &manager ),
                    true
                    );
    }
    else
    {
        //special case when worker_action is absent
        onJobDone(nullptr);
        //next call is required to fix counters that prevents overflow
        manager.onJobDone();
    }
}

void ClientRequest::onJobDone(GJ* gj)
{
    //post_action if not empty, will be called in any case, even if worker_action results as some kind of error or exception.
    //But, in case pre_action finishes as error both worker_action and post_action will be skipped.
    //post_action has a chance to fix result of pre_action. In case of error was before it it should just return that error.
    if(m_prms.h3.post_action)
    {
        try
        {
            Status status = m_prms.h3.post_action(m_prms.vars, m_prms.input, m_ctx, m_output);
            setLastStatus(status);
            if(Status::Forward == status)
            {
                m_prms.input.assign(m_output);
            }
        }
        catch(const std::exception& e)
        {
            setError(e.what());
            m_prms.input.reset();
        }
        catch(...)
        {
            setError("unknown exeption");
            m_prms.input.reset();
        }
    }
    //here you can send a request to cryptonode or send response to client
    //gj will be destroyed on exit, save its result
    //now it sends response to client
    processResult();
}

void ClientRequest::processResult()
{
    switch(getLastStatus())
    {
    case Status::Forward:
    {
        assert(m_client);
        Manager::from(m_client)->sendCrypton(get_itself());
    } break;
    case Status::Ok:
    {
        respondToClientAndDie(m_output.data());
    } break;
    case Status::InternalError:
    case Status::Error:
    {
        respondToClientAndDie(m_output.data());
    } break;
    case Status::Drop:
    {
        respondToClientAndDie("Job done Drop."); //TODO: Expect HTTP Error Response
    } break;
    default:
    {
        assert(false);
    } break;
    }
}

void ClientRequest::onCryptonDone(CryptoNodeSender &cns)
{
    if(Status::Ok != cns.getStatus())
    {
        setError(cns.getError().c_str(), cns.getStatus());
        processResult();
        return;
    }
    //here you can send a job to the thread pool or send response to client
    //cns will be destroyed on exit, save its result
    {//now always create a job and put it to the thread pool after CryptoNode
        Manager::from(m_client)->sendToThreadPool(get_itself());
    }
}

void ClientRequest::ev_handler(mg_connection *client, int ev, void *ev_data)
{
    assert(client == this->m_client);
    switch (ev)
    {
    case MG_EV_CLOSE:
    {
        assert(get_itself());
        if(get_itself()) break;
        Manager::from(client)->onClientDone(get_itself());
        client->handler = static_empty_ev_handler;
        releaseItself();
    } break;
    default:
        break;
    }
}

constexpr std::pair<const char *, int> GraftServer::m_methods[];

void GraftServer::serve(mg_mgr *mgr)
{
    const ServerOpts& opts = Manager::from(mgr)->get_c_opts();

    mg_connection *nc_http = mg_bind(mgr, opts.http_address.c_str(), ev_handler_http),
                  *nc_coap = mg_bind(mgr, opts.coap_address.c_str(), ev_handler_coap);

    mg_set_protocol_http_websocket(nc_http);
    mg_set_protocol_coap(nc_coap);

#ifdef OPT_BUILD_TESTS
    ready = true;
#endif
    for (;;)
    {
        mg_mgr_poll(mgr, 10000);
        if(Manager::from(mgr)->exit) break;
    }
    mg_mgr_free(mgr);
}

int GraftServer::translateMethod(const char *method, std::size_t len)
{
    for (const auto& m : m_methods)
    {
        if (::strncmp(m.first, method, len) == 0)
            return m.second;
    }
    return -1;
}

int GraftServer::translateMethod(int i)
{
    return m_methods[i].second;
}

void GraftServer::ev_handler_empty(mg_connection *client, int ev, void *ev_data)
{
}

void GraftServer::ev_handler_http(mg_connection *client, int ev, void *ev_data)
{
    Manager* manager = Manager::from(client);

    switch (ev)
    {
    case MG_EV_HTTP_REQUEST:
    {
        mg_set_timer(client, 0);

        struct http_message *hm = (struct http_message *) ev_data;
        std::string uri(hm->uri.p, hm->uri.len);
        if(uri == "/root/exit")
        {
            manager->exit = true;
            return;
        }
        int method = translateMethod(hm->method.p, hm->method.len);
	if (method < 0) return;

        Router::JobParams prms;
        if (manager->matchRoute(uri, method, prms))
        {
            mg_str& body = hm->body;
            prms.input.load(body.p, body.len);

	    ClientRequest* ptr = ClientRequest::Create(client, prms, manager->get_gcm()).get();
            client->user_data = ptr;
            client->handler = ClientRequest::static_ev_handler;

            manager->onNewClient(ptr->get_itself());
        }
        else
        {
            mg_http_send_error(client, 500, "invalid parameter");
            client->flags |= MG_F_SEND_AND_CLOSE;
        }
        break;
    }
    case MG_EV_ACCEPT:
    {
        const ServerOpts& opts = manager->get_c_opts();

        mg_set_timer(client, mg_time() + opts.http_connection_timeout);
        break;
    }
    case MG_EV_TIMER:
        mg_set_timer(client, 0);
        client->handler = ev_handler_empty; //without this we will get MG_EV_HTTP_REQUEST
        client->flags |= MG_F_CLOSE_IMMEDIATELY;
        break;

    default:
        break;
    }
}

void GraftServer::ev_handler_coap(mg_connection *client, int ev, void *ev_data)
{
    uint32_t res;
    Manager* manager = Manager::from(client);
    std::string uri;
    struct mg_coap_message *cm = (struct mg_coap_message *) ev_data;

    if (ev >= MG_COAP_EVENT_BASE)
      if (!cm || cm->code_class != MG_COAP_CODECLASS_REQUEST) return;

    switch (ev)
    {
    case MG_EV_COAP_CON:
        res = mg_coap_send_ack(client, cm->msg_id);
        // No break
    case MG_EV_COAP_NOC:
    {
        struct mg_coap_option *opt = cm->options;
#define COAP_OPT_URI 11
        for (; opt; opt = opt->next)
        {
            if (opt->number = COAP_OPT_URI)
            {
                uri += "/";
                uri += std::string(opt->value.p, opt->value.len);
            }
        }

        int method = translateMethod(cm->code_detail - 1);

        Router::JobParams prms;
        if (manager->matchRoute(uri, method, prms))
        {
            mg_str& body = cm->payload;
            prms.input.load(body.p, body.len);

            ClientRequest* clr = ClientRequest::Create(client, prms, manager->get_gcm()).get();
            client->user_data = clr;
            client->handler = ClientRequest::static_ev_handler;

            manager->onNewClient(clr->get_itself());
        }
        break;
    }
    case MG_EV_COAP_ACK:
    case MG_EV_COAP_RST:
        break;
    default:
        break;
    }
}

}//namespace graft<|MERGE_RESOLUTION|>--- conflicted
+++ resolved
@@ -166,11 +166,7 @@
                              (body.empty())? nullptr : body.c_str()); //last nullptr means GET
     assert(m_crypton);
     m_crypton->user_data = this;
-<<<<<<< HEAD
     mg_set_timer(m_crypton, mg_time() + opts.cryptonode_request_timeout);
-    //len + data
-=======
->>>>>>> e5c0b3ef
 }
 
 void CryptoNodeSender::ev_handler(mg_connection *crypton, int ev, void *ev_data)
