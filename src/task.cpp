#include "task.h"
#include "connection.h"
#include "router.h"

namespace graft {

thread_local bool TaskManager::io_thread = false;
TaskManager* TaskManager::g_upstreamManager{nullptr};

//pay attension, input is output and vice versa
void TaskManager::sendUpstreamBlocking(Output& output, Input& input, std::string& err)
{
    if(io_thread) throw std::logic_error("the function sendUpstreamBlocking should not be called in IO thread");
    assert(g_upstreamManager);
    std::promise<Input> promise;
    std::future<Input> future = promise.get_future();
    std::pair< std::promise<Input>, Output> pair = std::make_pair( std::move(promise), output);
    g_upstreamManager->m_promiseQueue->push( std::move(pair) );
    g_upstreamManager->notifyJobReady();
    err.clear();
    try
    {
        input = future.get();
    }
    catch(std::exception& ex)
    {
        err = ex.what();
    }
}

void TaskManager::checkUpstreamBlockingIO()
{
    while(true)
    {
        PromiseItem pi;
        bool res = m_promiseQueue->pop(pi);
        if(!res) break;
        UpstreamTask::Ptr bt = BaseTask::Create<UpstreamTask>(*this, std::move(pi));
        UpstreamSender::Ptr uss = UpstreamSender::Create<UpstreamSender>();
        uss->send(*this, bt);
    }
}

void TaskManager::sendUpstream(BaseTaskPtr bt)
{
    ++m_cntUpstreamSender;
    UpstreamSender::Ptr uss = UpstreamSender::Create();
    uss->send(*this, bt);
}

void TaskManager::onTimer(BaseTaskPtr bt)
{
    assert(dynamic_cast<PeriodicTask*>(bt.get()));
    Execute(bt);
}

void TaskManager::respondAndDie(BaseTaskPtr bt, const std::string& s)
{
    ClientTask* ct = dynamic_cast<ClientTask*>(bt.get());
    if(ct)
    {
        ct->m_connectionManager->respond(ct, s);
    }
    else
    {
        assert( dynamic_cast<PeriodicTask*>(bt.get()) );
    }

    Context::uuid_t uuid = bt->getCtx().getId();
    auto it = m_postponedTasks.find(uuid);
    if (it != m_postponedTasks.end())
        m_postponedTasks.erase(it);

    bt->finalize();
}

void TaskManager::schedule(PeriodicTask* pt)
{
    m_timerList.push(pt->getTimeout(), pt->getSelf());
}

void TaskManager::Execute(BaseTaskPtr bt)
{
    assert(m_cntJobDone <= m_cntJobSent);
    if(m_cntJobSent - m_cntJobDone == m_threadPoolInputSize)
    {//check overflow
        bt->getCtx().local.setError("Service Unavailable", Status::Busy);
        respondAndDie(bt,"Thread pool overflow");
        return;
    }
    assert(m_cntJobSent - m_cntJobDone < m_threadPoolInputSize);

    auto& params = bt->getParams();

    ExecutePreAction(bt);
    if(params.h3.pre_action && Status::Ok != bt->getLastStatus() && Status::Forward != bt->getLastStatus())
    {
        processResult(bt);
        return;
    }
    if(params.h3.worker_action)
    {
<<<<<<< HEAD
        ++m_cntJobSent;
        getThreadPool().post(
                    GJPtr( bt, &getResQueue(), this ),
=======
        m_threadPool->post(
                    GJPtr( bt, m_resQueue.get(), this ),
>>>>>>> d84da009
                    true
                    );
    }
    else
    {
        //special case when worker_action is absent
        ExecutePostAction(bt, nullptr);
        processResult(bt);
    }
}

bool TaskManager::canStop()
{
    return (m_cntBaseTask == m_cntBaseTaskDone)
            && (m_cntUpstreamSender == m_cntUpstreamSenderDone)
            && (m_cntJobSent == m_cntJobDone);
}

bool TaskManager::tryProcessReadyJob()
{
    GJPtr gj;
    bool res = m_resQueue->pop(gj);
    if(!res) return res;
    ++m_cntJobDone;
    BaseTaskPtr bt = gj->getTask();
    ExecutePostAction(bt, &*gj);
    processResult(bt);
    return true;
}

void TaskManager::ExecutePreAction(BaseTaskPtr bt)
{
    auto& params = bt->getParams();
    if(!params.h3.pre_action) return;
    auto& ctx = bt->getCtx();
    auto& output = bt->getOutput();

    try
    {
        Status status = params.h3.pre_action(params.vars, params.input, ctx, output);
        bt->setLastStatus(status);
        if(Status::Ok == status && (params.h3.worker_action || params.h3.post_action)
                || Status::Forward == status)
        {
            params.input.assign(output);
        }
    }
    catch(const std::exception& e)
    {
        bt->setError(e.what());
        params.input.reset();
    }
    catch(...)
    {
        bt->setError("unknown exception");
        params.input.reset();
    }
    LOG_PRINT_RQS_BT(3,bt,"pre_action completed with result " << bt->getStrStatus());
}

void TaskManager::ExecutePostAction(BaseTaskPtr bt, GJ* gj)
{
    if(gj)
    {
        LOG_PRINT_RQS_BT(2,bt,"worker_action completed with result " << bt->getStrStatus());
    }
    //post_action if not empty, will be called in any case, even if worker_action results as some kind of error or exception.
    //But, in case pre_action finishes as error both worker_action and post_action will be skipped.
    //post_action has a chance to fix result of pre_action. In case of error was before it it should just return that error.
    auto& params = bt->getParams();
    if(!params.h3.post_action) return;
    auto& ctx = bt->getCtx();
    auto& output = bt->getOutput();

    try
    {
        Status status = params.h3.post_action(params.vars, params.input, ctx, output);
        bt->setLastStatus(status);
        if(Status::Forward == status)
        {
            params.input.assign(output);
        }
    }
    catch(const std::exception& e)
    {
        bt->setError(e.what());
        params.input.reset();
    }
    catch(...)
    {
        bt->setError("unknown exception");
        params.input.reset();
    }
    LOG_PRINT_RQS_BT(3,bt,"post_action completed with result " << bt->getStrStatus());
}

void TaskManager::postponeTask(BaseTaskPtr bt)
{
    Context::uuid_t uuid = bt->getCtx().getId();
    assert(!uuid.is_nil());
    assert(m_postponedTasks.find(uuid) == m_postponedTasks.end());
    m_postponedTasks[uuid] = bt;
    std::chrono::duration<double> timeout(m_copts.http_connection_timeout);
    std::chrono::steady_clock::time_point tpoint = std::chrono::steady_clock::now()
            + std::chrono::duration_cast<std::chrono::steady_clock::duration>( timeout );
    m_expireTaskQueue.push(std::make_pair(
                                    tpoint,
                                    uuid)
                                );
}

void TaskManager::executePostponedTasks()
{
    while(!m_readyToResume.empty())
    {
        BaseTaskPtr& bt = m_readyToResume.front();
        Execute(bt);
        m_readyToResume.pop_front();
    }

    if(m_expireTaskQueue.empty()) return;

    auto now = std::chrono::steady_clock::now();
    while(!m_expireTaskQueue.empty())
    {
        auto& pair = m_expireTaskQueue.top();
        if(now <= pair.first) break;

        auto it = m_postponedTasks.find(pair.second);
        if(it != m_postponedTasks.end())
        {
            BaseTaskPtr& bt = it->second;
            std::string msg = "Postpone task response timeout";
            bt->setError(msg.c_str(), Status::Error);
            respondAndDie(bt, msg);
        }

        m_expireTaskQueue.pop();
    }
}

void TaskManager::processResult(BaseTaskPtr bt)
{
    switch(bt->getLastStatus())
    {
    case Status::Forward:
    {
        LOG_PRINT_RQS_BT(3,bt,"Sending request to CryptoNode");
        sendUpstream(bt);
    } break;
    case Status::Ok:
    {
        Context::uuid_t nextUuid = bt->getCtx().getNextTaskId();
        if(!nextUuid.is_nil())
        {
            auto it = m_postponedTasks.find(nextUuid);
            assert(it != m_postponedTasks.end());
            m_readyToResume.push_back(it->second);
            m_postponedTasks.erase(it);
        }
        respondAndDie(bt, bt->getOutput().data());
    } break;
    case Status::InternalError:
    case Status::Error:
    case Status::Stop:
    {
        respondAndDie(bt, bt->getOutput().data());
    } break;
    case Status::Drop:
    {
        respondAndDie(bt, "Job done Drop."); //TODO: Expect HTTP Error Response
    } break;
    case Status::Postpone:
    {
        postponeTask(bt);
    } break;
    default:
    {
        assert(false);
    } break;
    }
}

void TaskManager::addPeriodicTask(const Router::Handler3& h3, std::chrono::milliseconds interval_ms)
{
    addPeriodicTask(h3, interval_ms, interval_ms);
}

void TaskManager::addPeriodicTask(
        const Router::Handler3& h3, std::chrono::milliseconds interval_ms, std::chrono::milliseconds initial_interval_ms)
{
    BaseTask* bt = BaseTask::Create<PeriodicTask>(*this, h3, interval_ms, initial_interval_ms).get();
    PeriodicTask* pt = dynamic_cast<PeriodicTask*>(bt);
    assert(pt);
    schedule(pt);
}

TaskManager *TaskManager::from(mg_mgr *mgr)
{
    void* user_data = getUserData(mgr);
    assert(user_data);
    return static_cast<TaskManager*>(user_data);
}

void TaskManager::onNewClient(BaseTaskPtr bt)
{
    ++m_cntBaseTask;
    Execute(bt);
}

void TaskManager::onClientDone(BaseTaskPtr bt)
{
    ++m_cntBaseTaskDone;
}

void TaskManager::initThreadPool(int threadCount, int workersQueueSize)
{
    if(threadCount <= 0) threadCount = std::thread::hardware_concurrency();
    if(workersQueueSize <= 0) workersQueueSize = 32;

    tp::ThreadPoolOptions th_op;
    th_op.setThreadCount(threadCount);
    th_op.setQueueSize(workersQueueSize);
    graft::ThreadPoolX thread_pool(th_op);

    size_t resQueueSize;
    {//nearest ceiling power of 2
        size_t val = th_op.threadCount()*th_op.queueSize();
        size_t bit = 1;
        for(; bit<val; bit <<= 1);
        resQueueSize = bit;
    }

    const size_t maxinputSize = th_op.threadCount()*th_op.queueSize();
    graft::TPResQueue resQueue(resQueueSize);

    m_threadPool = std::make_unique<ThreadPoolX>(std::move(thread_pool));
    m_resQueue = std::make_unique<TPResQueue>(std::move(resQueue));
    m_threadPoolInputSize = maxinputSize;
    m_promiseQueue = std::make_unique<PromiseQueue>(threadCount);

    LOG_PRINT_L1("Thread pool created with " << threadCount
                 << " workers with " << workersQueueSize
                 << " queue size each. The output queue size is " << resQueueSize);
}

void TaskManager::setIOThread(bool current)
{
    if(current)
    {
        io_thread = true;
        assert(!g_upstreamManager);
        g_upstreamManager = this;
    }
    else
    {
        g_upstreamManager = nullptr;
        io_thread = false;
    }
}

void TaskManager::cb_event(uint64_t cnt)
{
    //When multiple threads write to the output queue of the thread pool.
    //It is possible that a hole appears when a thread has not completed to set
    //the cell data in the queue. The hole leads to failure of pop operations.
    //Thus, it is better to process as many cells as we can without waiting when
    //the cell will be filled, instead of basing on the counter.
    //We cannot lose any cell because a notification follows the hole completion.

    while(true)
    {
        bool res = tryProcessReadyJob();
        if(!res) break;
    }
}

void TaskManager::onUpstreamDone(UpstreamSender& uss)
{
    BaseTaskPtr bt = uss.getTask();
    UpstreamTask* ust = dynamic_cast<UpstreamTask*>(bt.get());
    if(ust)
    {
        try
        {
            if(Status::Ok != uss.getStatus())
            {
                throw std::runtime_error(uss.getError().c_str());
            }
            ust->m_pi.first.set_value(bt->getInput());
        }
        catch(std::exception&)
        {
            ust->m_pi.first.set_exception(std::current_exception());
        }
        return;
    }
    if(Status::Ok != uss.getStatus())
    {
        bt->setError(uss.getError().c_str(), uss.getStatus());
        LOG_PRINT_RQS_BT(2,bt, "CryptoNode done with error: " << uss.getError().c_str());
        processResult(bt);
        ++m_cntUpstreamSenderDone;
        return;
    }
    //here you can send a job to the thread pool or send response to client
    //uss will be destroyed on exit, save its result
    {//now always create a job and put it to the thread pool after CryptoNode
        LOG_PRINT_RQS_BT(2,bt, "CryptoNode answered ");
        if(!bt->getSelf()) return; //it is possible that a client has closed connection already
        Execute(bt);
    }
    ++m_cntUpstreamSenderDone;
    //uss will be destroyed on exit
}

BaseTask::BaseTask(TaskManager& manager, const Router::JobParams& params)
    : m_manager(manager)
    , m_params(params)
    , m_ctx(manager.getGcm())
{
}

const char* BaseTask::getStrStatus(Status s)
{
    assert(s<=Status::Stop);
    static const char *status_str[] = { GRAFT_STATUS_LIST(EXP_TO_STR) };
    return status_str[static_cast<int>(s)];
}

const char* BaseTask::getStrStatus()
{
    return getStrStatus(m_ctx.local.getLastStatus());
}

void UpstreamTask::finalize()
{
    releaseItself();
}

void PeriodicTask::finalize()
{
    if(m_ctx.local.getLastStatus() == Status::Stop)
    {
        LOG_PRINT_L2("Timer request stopped with result " << getStrStatus());
        releaseItself();
        return;
    }
    this->m_manager.schedule(this);
}

std::chrono::milliseconds PeriodicTask::getTimeout()
{
    auto ret = (m_initial_run) ? m_initial_timeout_ms : m_timeout_ms;
    m_initial_run = false;
    return ret;
}

ClientTask::ClientTask(ConnectionManager* connectionManager, mg_connection *client, Router::JobParams& prms)
    : BaseTask(*TaskManager::from( getMgr(client) ), prms)
    , m_connectionManager(connectionManager)
    , m_client(client)
{
}

void ClientTask::finalize()
{
    releaseItself();
}

}//namespace graft<|MERGE_RESOLUTION|>--- conflicted
+++ resolved
@@ -100,14 +100,9 @@
     }
     if(params.h3.worker_action)
     {
-<<<<<<< HEAD
         ++m_cntJobSent;
-        getThreadPool().post(
-                    GJPtr( bt, &getResQueue(), this ),
-=======
         m_threadPool->post(
                     GJPtr( bt, m_resQueue.get(), this ),
->>>>>>> d84da009
                     true
                     );
     }
